{
 "symbol_size" : 1,
 "prefix" : 0,
 "postfix" : 0,
 "ofdm_ca_num" : 2048,
 "ofdm_data_num" : 1200,
 "cp_len" : 0,
 "tx_prefix_len" : 0,
 "ofdm_prefix_len" : 0,
<<<<<<< HEAD
 "worker_thread_num" : 15,
 "demul_block_size" : 12,
 "antenna_num": 8
}
=======
 "worker_thread_num" : 25,
 "demul_block_size" : 48,
 "antenna_num": 8
}
>>>>>>> 68ae466c
<|MERGE_RESOLUTION|>--- conflicted
+++ resolved
@@ -7,14 +7,7 @@
  "cp_len" : 0,
  "tx_prefix_len" : 0,
  "ofdm_prefix_len" : 0,
-<<<<<<< HEAD
- "worker_thread_num" : 15,
- "demul_block_size" : 12,
- "antenna_num": 8
-}
-=======
  "worker_thread_num" : 25,
  "demul_block_size" : 48,
  "antenna_num": 8
 }
->>>>>>> 68ae466c
