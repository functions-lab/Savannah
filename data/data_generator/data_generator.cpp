--- conflicted
+++ resolved
@@ -98,36 +98,8 @@
         }
     }
 
-<<<<<<< HEAD
-    for (size_t n = 0; n < num_codeblocks; n++) {
-        ldpc_encode_helper(cfg->LDPC_config.Bg, cfg->LDPC_config.Zc,
-            cfg->LDPC_config.nRows, encoded[n], parity[n], input[n]);
-    }
-
-    Table<uint8_t> mod_input;
-    Table<complex_float> mod_output;
-    mod_input.calloc(num_codeblocks, cfg->OFDM_DATA_NUM, 32);
-    mod_output.calloc(num_codeblocks, cfg->OFDM_DATA_NUM, 32);
-
-    for (size_t n = 0; n < num_codeblocks; n++) {
-        adapt_bits_for_mod(encoded[n], mod_input[n],
-            bits_to_bytes(ldpc_num_encoded_bits(cfg->LDPC_config.Bg,
-                cfg->LDPC_config.Zc, cfg->LDPC_config.nRows)),
-            cfg->mod_order_bits);
-        for (size_t i = 0; i < cfg->OFDM_DATA_NUM; i++)
-            mod_output[n][i]
-                = mod_single_uint8((uint8_t)mod_input[n][i], cfg->mod_table);
-    }
-
-    std::string filename_input = cur_directory + "/data/LDPC_orig_data_"
-        + std::to_string(cfg->OFDM_CA_NUM) + "_ant"
-        + std::to_string(cfg->UE_ANT_NUM) + ".bin";
-    printf("Saving raw data (using LDPC) to %s\n", filename_input.c_str());
-    FILE* fp_input = fopen(filename_input.c_str(), "wb");
-=======
     // Modulate the encoded codewords
     std::vector<std::vector<complex_float>> modulated_codewords(num_codeblocks);
->>>>>>> 066018bb
     for (size_t i = 0; i < num_codeblocks; i++) {
         modulated_codewords[i]
             = data_generator.get_modulation(encoded_codewords[i]);
