/**
 * Author: Jian Ding
 * Email: jianding17@gmail.com
 *
 */
#include "docoding.hpp"
#include "concurrent_queue_wrapper.hpp"
#include "encoder.hpp"
#include "phy_ldpc_decoder_5gnr.h"
#include <malloc.h>

static constexpr bool kPrintEncodedData = false;
static constexpr bool kPrintLLRData = false;
static constexpr bool kPrintDecodedData = false;

DoEncode::DoEncode(Config* in_config, int in_tid, double freq_ghz,
    moodycamel::ConcurrentQueue<Event_data>& in_task_queue,
    moodycamel::ConcurrentQueue<Event_data>& complete_task_queue,
    moodycamel::ProducerToken* worker_producer_token,
    Table<int8_t>& in_raw_data_buffer, Table<int8_t>& in_encoded_buffer,
    Stats* in_stats_manager)
    : Doer(in_config, in_tid, freq_ghz, in_task_queue, complete_task_queue,
          worker_producer_token)
    , raw_data_buffer_(in_raw_data_buffer)
    , encoded_buffer_(in_encoded_buffer)
{
    duration_stat
        = in_stats_manager->get_duration_stat(DoerType::kEncode, in_tid);
    parity_buffer = (int8_t*)memalign(64,
        ldpc_encoding_parity_buf_size(
            cfg->LDPC_config.Bg, cfg->LDPC_config.Zc));
    encoded_buffer_temp = (int8_t*)memalign(64,
        ldpc_encoding_encoded_buf_size(
            cfg->LDPC_config.Bg, cfg->LDPC_config.Zc));
}

DoEncode::~DoEncode()
{
    free(parity_buffer);
    free(encoded_buffer_temp);
}

Event_data DoEncode::launch(size_t tag)
{
    LDPCconfig LDPC_config = cfg->LDPC_config;
    size_t frame_id = gen_tag_t(tag).frame_id;
    size_t symbol_id = gen_tag_t(tag).symbol_id;
    size_t cb_id = gen_tag_t(tag).cb_id;
    size_t cur_cb_id = cb_id % cfg->LDPC_config.nblocksInSymbol;
    size_t ue_id = cb_id / cfg->LDPC_config.nblocksInSymbol;
    if (kDebugPrintInTask) {
        printf(
            "In doEncode thread %d: frame: %zu, symbol: %zu, code block %zu\n",
            tid, frame_id, symbol_id, cur_cb_id);
    }

    size_t start_tsc = worker_rdtsc();

    size_t symbol_id_in_buffer = symbol_id - cfg->dl_data_symbol_start;
    int8_t* input_ptr = cfg->get_info_bits(
        raw_data_buffer_, symbol_id_in_buffer, ue_id, cur_cb_id);

    ldpc_encode_helper(LDPC_config.Bg, LDPC_config.Zc, LDPC_config.nRows,
        encoded_buffer_temp, parity_buffer, input_ptr);
    int8_t* final_output_ptr = cfg->get_encoded_buf(
        encoded_buffer_, frame_id, symbol_id, ue_id, cur_cb_id);
<<<<<<< HEAD
    adapt_bits_for_mod(output_ptr, final_output_ptr,
        (LDPC_config.cbCodewLen + 7) >> 3, cfg->mod_order_bits);
=======
    adapt_bits_for_mod(reinterpret_cast<uint8_t*>(encoded_buffer_temp),
        reinterpret_cast<uint8_t*>(final_output_ptr),
        bits_to_bytes(LDPC_config.cbCodewLen), cfg->mod_type);
>>>>>>> 066018bb

    // printf("Encoded data\n");
    // int num_mod = LDPC_config.cbCodewLen / cfg->mod_order_bits;
    // for(int i = 0; i < num_mod; i++) {
    //     printf("%u ", *(final_output_ptr + i));
    // }
    // printf("\n");

    size_t duration = worker_rdtsc() - start_tsc;
    duration_stat->task_duration[0] += duration;
    duration_stat->task_count++;
    if (cycles_to_us(duration, freq_ghz) > 500) {
        printf("Thread %d Encode takes %.2f\n", tid,
            cycles_to_us(duration, freq_ghz));
    }

    return Event_data(EventType::kEncode, tag);
}

DoDecode::DoDecode(Config* in_config, int in_tid, double freq_ghz,
    moodycamel::ConcurrentQueue<Event_data>& in_task_queue,
    moodycamel::ConcurrentQueue<Event_data>& complete_task_queue,
    moodycamel::ProducerToken* worker_producer_token,
    Table<int8_t>& in_demod_buffer, Table<uint8_t>& in_decoded_buffer,
    //Table<int>& in_decoded_bits_count, Table<int>& in_error_bits_count,
    PhyStats* in_phy_stats, Stats* in_stats_manager)
    : Doer(in_config, in_tid, freq_ghz, in_task_queue, complete_task_queue,
          worker_producer_token)
    , llr_buffer_(in_demod_buffer)
    , decoded_buffer_(in_decoded_buffer)
    //, decoded_bits_count_(in_decoded_bits_count)
    //, error_bits_count_(in_error_bits_count)
    , phy_stats(in_phy_stats)
{
    duration_stat
        = in_stats_manager->get_duration_stat(DoerType::kDecode, in_tid);
    resp_var_nodes = (int16_t*)memalign(64, 1024 * 1024 * sizeof(int16_t));
}

DoDecode::~DoDecode() { free(resp_var_nodes); }

Event_data DoDecode::launch(size_t tag)
{
    LDPCconfig LDPC_config = cfg->LDPC_config;
    size_t frame_id = gen_tag_t(tag).frame_id;
    size_t symbol_id = gen_tag_t(tag).symbol_id;
    size_t cb_id = gen_tag_t(tag).cb_id;
    size_t symbol_offset
        = cfg->get_total_data_symbol_idx_ul(frame_id, symbol_id);
    size_t cur_cb_id = cb_id % cfg->LDPC_config.nblocksInSymbol;
    size_t ue_id = cb_id / cfg->LDPC_config.nblocksInSymbol;
    if (kDebugPrintInTask) {
        printf("In doDecode thread %d: frame: %zu, symbol: %zu, code block: "
               "%zu ue:  "
               "%zu\n",
            tid, frame_id, symbol_id, cur_cb_id, ue_id);
    }

    size_t start_tsc = worker_rdtsc();

    struct bblib_ldpc_decoder_5gnr_request ldpc_decoder_5gnr_request {
    };
    struct bblib_ldpc_decoder_5gnr_response ldpc_decoder_5gnr_response {
    };

    // Decoder setup
    int16_t numFillerBits = 0;
    int16_t numChannelLlrs = LDPC_config.cbCodewLen;

    ldpc_decoder_5gnr_request.numChannelLlrs = numChannelLlrs;
    ldpc_decoder_5gnr_request.numFillerBits = numFillerBits;
    ldpc_decoder_5gnr_request.maxIterations = LDPC_config.decoderIter;
    ldpc_decoder_5gnr_request.enableEarlyTermination
        = LDPC_config.earlyTermination;
    ldpc_decoder_5gnr_request.Zc = LDPC_config.Zc;
    ldpc_decoder_5gnr_request.baseGraph = LDPC_config.Bg;
    ldpc_decoder_5gnr_request.nRows = LDPC_config.nRows;

    int numMsgBits = LDPC_config.cbLen - numFillerBits;
    ldpc_decoder_5gnr_response.numMsgBits = numMsgBits;
    ldpc_decoder_5gnr_response.varNodes = resp_var_nodes;

    auto* llr_buffer_ptr = cfg->get_demod_buf(llr_buffer_, frame_id, symbol_id,
        ue_id, LDPC_config.cbCodewLen * cur_cb_id);
    auto* decoded_buffer_ptr = cfg->get_decode_buf(
        decoded_buffer_, frame_id, symbol_id, ue_id, cur_cb_id);
    ldpc_decoder_5gnr_request.varNodes = llr_buffer_ptr;
    ldpc_decoder_5gnr_response.compactedMessageBytes = decoded_buffer_ptr;

    size_t start_tsc1 = worker_rdtsc();
    duration_stat->task_duration[1] += start_tsc1 - start_tsc;

    bblib_ldpc_decoder_5gnr(
        &ldpc_decoder_5gnr_request, &ldpc_decoder_5gnr_response);

    size_t start_tsc2 = worker_rdtsc();
    duration_stat->task_duration[2] += start_tsc2 - start_tsc1;

    if (kPrintLLRData) {
        printf("LLR data, symbol_offset: %zu\n", symbol_offset);
        for (size_t i = 0; i < LDPC_config.cbCodewLen; i++) {
            printf("%d ", *(llr_buffer_ptr + i));
        }
        printf("\n");
    }

    if (kPrintDecodedData) {
        printf("Decoded data\n");
        for (size_t i = 0; i < (LDPC_config.cbLen >> 3); i++) {
            printf("%u ", *(decoded_buffer_ptr + i));
        }
        printf("\n");
    }

    if (!kEnableMac && kPrintPhyStats && symbol_id == cfg->UL_PILOT_SYMS) {
        phy_stats->update_decoded_bits(
            ue_id, symbol_offset, cfg->num_bytes_per_cb * 8);
        phy_stats->increment_decoded_blocks(ue_id, symbol_offset);
        size_t block_error(0);
        for (size_t i = 0; i < cfg->num_bytes_per_cb; i++) {
            uint8_t rx_byte = decoded_buffer_ptr[i];
            uint8_t tx_byte = (uint8_t)cfg->get_info_bits(
                cfg->ul_bits, symbol_id, ue_id, cur_cb_id)[i];
            phy_stats->update_bit_errors(
                ue_id, symbol_offset, tx_byte, rx_byte);
            if (rx_byte != tx_byte)
                block_error++;
        }
        phy_stats->update_block_errors(ue_id, symbol_offset, block_error);
    }

    double duration = worker_rdtsc() - start_tsc;
    duration_stat->task_duration[0] += duration;
    duration_stat->task_count++;
    if (cycles_to_us(duration, freq_ghz) > 500) {
        printf("Thread %d Decode takes %.2f\n", tid,
            cycles_to_us(duration, freq_ghz));
    }

    return Event_data(EventType::kDecode, tag);
}<|MERGE_RESOLUTION|>--- conflicted
+++ resolved
@@ -64,14 +64,9 @@
         encoded_buffer_temp, parity_buffer, input_ptr);
     int8_t* final_output_ptr = cfg->get_encoded_buf(
         encoded_buffer_, frame_id, symbol_id, ue_id, cur_cb_id);
-<<<<<<< HEAD
-    adapt_bits_for_mod(output_ptr, final_output_ptr,
-        (LDPC_config.cbCodewLen + 7) >> 3, cfg->mod_order_bits);
-=======
     adapt_bits_for_mod(reinterpret_cast<uint8_t*>(encoded_buffer_temp),
         reinterpret_cast<uint8_t*>(final_output_ptr),
-        bits_to_bytes(LDPC_config.cbCodewLen), cfg->mod_type);
->>>>>>> 066018bb
+        bits_to_bytes(LDPC_config.cbCodewLen), cfg->mod_order_bits);
 
     // printf("Encoded data\n");
     // int num_mod = LDPC_config.cbCodewLen / cfg->mod_order_bits;
