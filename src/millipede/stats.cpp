/**
 * Author: Jian Ding
 * Email: jianding17@gmail.com
 * 
 */
#include "stats.hpp"

<<<<<<< HEAD
#include <typeinfo>

Stats::Stats(Config* cfg, int in_break_down_num,
    int in_task_thread_num, int in_fft_thread_num, int in_zf_thread_num, int in_demul_thread_num)
=======
Stats::Stats(Config *cfg, double **in_CSI_task_duration, int *in_CSI_task_count, double **in_FFT_task_duration, int *in_FFT_task_count, 
          double **in_ZF_task_duration, int *in_ZF_task_count, double **in_Demul_task_duration, int *in_Demul_task_count,
          double **in_IFFT_task_duration, int *in_IFFT_task_count, double **in_Precode_task_duration, int *in_Precode_task_count,
          double **in_Decode_task_duration, int *in_Decode_task_count, double **in_Encode_task_duration, int *in_Encode_task_count,
          double **in_RC_task_duration, int *in_RC_task_count,
          double **in_frame_start, 
          int in_task_duration_dim1, int in_task_duration_dim2, int in_task_count_dim,
          int in_task_thread_num, int in_fft_thread_num, int in_zf_thread_num, int in_demul_thread_num)
>>>>>>> ae47878c
{
    printf("Initialize stats manager....\n");

    config_ = cfg;
    BS_ANT_NUM = cfg->BS_ANT_NUM;
    PILOT_NUM = cfg->pilot_symbol_num_perframe;
    UE_NUM = cfg->UE_NUM;
    OFDM_DATA_NUM = cfg->OFDM_DATA_NUM;
    subframe_num_perframe = cfg->symbol_num_perframe;
    data_subframe_num_perframe = cfg->data_symbol_num_perframe;
    ul_data_subframe_num_perframe = cfg->ul_data_symbol_num_perframe;
    dl_data_subframe_num_perframe = cfg->dl_data_symbol_num_perframe;
    downlink_mode = cfg->downlink_mode;
    LDPC_config = cfg->LDPC_config;

    task_thread_num = in_task_thread_num;
    fft_thread_num = in_fft_thread_num;
    zf_thread_num = in_zf_thread_num;
    demul_thread_num = in_demul_thread_num;

<<<<<<< HEAD
    break_down_num = in_break_down_num;

    init_stats_worker(&csi_stats_worker, task_thread_num, break_down_num);
    init_stats_worker(&fft_stats_worker, task_thread_num, break_down_num);
    init_stats_worker(&zf_stats_worker, task_thread_num, break_down_num);
    init_stats_worker(&demul_stats_worker, task_thread_num, break_down_num);
    init_stats_worker(&decode_stats_worker, task_thread_num, break_down_num);
    init_stats_worker(&encode_stats_worker, task_thread_num, break_down_num);
    init_stats_worker(&ifft_stats_worker, task_thread_num, break_down_num);
    init_stats_worker(&precode_stats_worker, task_thread_num, break_down_num);

    init_stats_worker(&csi_stats_worker_old, task_thread_num, break_down_num);
    init_stats_worker(&fft_stats_worker_old, task_thread_num, break_down_num);
    init_stats_worker(&zf_stats_worker_old, task_thread_num, break_down_num);
    init_stats_worker(&demul_stats_worker_old, task_thread_num, break_down_num);
    init_stats_worker(&decode_stats_worker_old, task_thread_num, break_down_num);
    init_stats_worker(&encode_stats_worker_old, task_thread_num, break_down_num);
    init_stats_worker(&ifft_stats_worker_old, task_thread_num, break_down_num);
    init_stats_worker(&precode_stats_worker_old, task_thread_num, break_down_num);

    init_stats_worker_per_frame(&csi_stats_per_frame, break_down_num);
    init_stats_worker_per_frame(&fft_stats_per_frame, break_down_num);
    init_stats_worker_per_frame(&zf_stats_per_frame, break_down_num);
    init_stats_worker_per_frame(&demul_stats_per_frame, break_down_num);
    init_stats_worker_per_frame(&decode_stats_per_frame, break_down_num);
    init_stats_worker_per_frame(&encode_stats_per_frame, break_down_num);
    init_stats_worker_per_frame(&ifft_stats_per_frame, break_down_num);
    init_stats_worker_per_frame(&precode_stats_per_frame, break_down_num);

=======
    task_duration_dim1 = in_task_duration_dim1;
    task_duration_dim2 = in_task_duration_dim2;
    task_count_dim = in_task_count_dim;

    CSI_task_duration = in_CSI_task_duration;
    FFT_task_duration = in_FFT_task_duration;
    ZF_task_duration = in_ZF_task_duration;
    Demul_task_duration = in_Demul_task_duration;
    Decode_task_duration = in_Decode_task_duration;
    Encode_task_duration = in_Encode_task_duration;
    IFFT_task_duration = in_IFFT_task_duration;
    Precode_task_duration = in_Precode_task_duration;
    RC_task_duration = in_RC_task_duration;

    CSI_task_count = in_CSI_task_count;
    FFT_task_count = in_FFT_task_count;
    ZF_task_count = in_ZF_task_count;
    Demul_task_count = in_Demul_task_count;
    Decode_task_count = in_Decode_task_count;
    Encode_task_count = in_Encode_task_count;
    IFFT_task_count = in_IFFT_task_count;
    Precode_task_count = in_Precode_task_count;
    RC_task_count = in_RC_task_count;

    frame_start = in_frame_start;
>>>>>>> ae47878c
#if DEBUG_UPDATE_STATS_DETAILED
    csi_time_in_function_details.calloc(break_down_num - 1, 10000, 4096);
    fft_time_in_function_details.calloc(break_down_num - 1, 10000, 4096);
    zf_time_in_function_details.calloc(break_down_num - 1, 10000, 4096);
    demul_time_in_function_details.calloc(break_down_num - 1, 10000, 4096);
#endif
<<<<<<< HEAD

    frame_start.calloc(cfg->socket_thread_num, 10240, 64);
}

Stats::~Stats()
{
    free_stats_worker(&csi_stats_worker, task_thread_num);
    free_stats_worker(&fft_stats_worker, task_thread_num);
    free_stats_worker(&zf_stats_worker, task_thread_num);
    free_stats_worker(&demul_stats_worker, task_thread_num);
    free_stats_worker(&decode_stats_worker, task_thread_num);
    free_stats_worker(&encode_stats_worker, task_thread_num);
    free_stats_worker(&ifft_stats_worker, task_thread_num);
    free_stats_worker(&precode_stats_worker, task_thread_num);

    free_stats_worker(&csi_stats_worker_old, task_thread_num);
    free_stats_worker(&fft_stats_worker_old, task_thread_num);
    free_stats_worker(&zf_stats_worker_old, task_thread_num);
    free_stats_worker(&demul_stats_worker_old, task_thread_num);
    free_stats_worker(&decode_stats_worker_old, task_thread_num);
    free_stats_worker(&encode_stats_worker_old, task_thread_num);
    free_stats_worker(&ifft_stats_worker_old, task_thread_num);
    free_stats_worker(&precode_stats_worker_old, task_thread_num);

    free_stats_worker_per_frame(&csi_stats_per_frame);
    free_stats_worker_per_frame(&fft_stats_per_frame);
    free_stats_worker_per_frame(&zf_stats_per_frame);
    free_stats_worker_per_frame(&demul_stats_per_frame);
    free_stats_worker_per_frame(&decode_stats_per_frame);
    free_stats_worker_per_frame(&encode_stats_per_frame);
    free_stats_worker_per_frame(&ifft_stats_per_frame);
    free_stats_worker_per_frame(&precode_stats_per_frame);
}

void Stats::init_stats_worker(Stats_worker* stats_in_worker, int thread_num, int break_down_num)
{
    stats_in_worker->task_duration.calloc(thread_num * 8, break_down_num, 32);
    alloc_buffer_1d(&stats_in_worker->task_count, thread_num * 16, 32, 1);
}

void Stats::init_stats_worker_per_frame(Stats_worker_per_frame* stats_in_worker, int break_down_num)
{
    alloc_buffer_1d(&(stats_in_worker->duration_this_thread), break_down_num, 32, 1);
    alloc_buffer_1d(&(stats_in_worker->duration_this_thread_per_task), break_down_num, 32, 1);
    alloc_buffer_1d(&(stats_in_worker->duration_avg_threads), break_down_num, 32, 1);
=======
    alloc_buffer_1d(&csi_time_this_frame_this_thread, task_duration_dim2, 32, 1);
    alloc_buffer_1d(&fft_time_this_frame_this_thread, task_duration_dim2, 32, 1);
    alloc_buffer_1d(&zf_time_this_frame_this_thread, task_duration_dim2, 32, 1);
    alloc_buffer_1d(&demul_time_this_frame_this_thread, task_duration_dim2, 32, 1);
    alloc_buffer_1d(&decode_time_this_frame_this_thread, task_duration_dim2, 32, 1);
    alloc_buffer_1d(&encode_time_this_frame_this_thread, task_duration_dim2, 32, 1);
    alloc_buffer_1d(&ifft_time_this_frame_this_thread, task_duration_dim2, 32, 1);
    alloc_buffer_1d(&precode_time_this_frame_this_thread, task_duration_dim2, 32, 1);
    alloc_buffer_1d(&rc_time_this_frame_this_thread, task_duration_dim2, 32, 1);

    alloc_buffer_1d(&csi_time_this_frame_this_thread_per_task, task_duration_dim2, 32, 1);
    alloc_buffer_1d(&fft_time_this_frame_this_thread_per_task, task_duration_dim2, 32, 1);
    alloc_buffer_1d(&zf_time_this_frame_this_thread_per_task, task_duration_dim2, 32, 1);
    alloc_buffer_1d(&demul_time_this_frame_this_thread_per_task, task_duration_dim2, 32, 1);
    alloc_buffer_1d(&decode_time_this_frame_this_thread_per_task, task_duration_dim2, 32, 1);
    alloc_buffer_1d(&encode_time_this_frame_this_thread_per_task, task_duration_dim2, 32, 1);
    alloc_buffer_1d(&ifft_time_this_frame_this_thread_per_task, task_duration_dim2, 32, 1);
    alloc_buffer_1d(&precode_time_this_frame_this_thread_per_task, task_duration_dim2, 32, 1);
    alloc_buffer_1d(&rc_time_this_frame_this_thread_per_task, task_duration_dim2, 32, 1);

    alloc_buffer_1d(&csi_time_this_frame, task_duration_dim2, 32, 1);
    alloc_buffer_1d(&fft_time_this_frame, task_duration_dim2, 32, 1);
    alloc_buffer_1d(&zf_time_this_frame, task_duration_dim2, 32, 1);
    alloc_buffer_1d(&demul_time_this_frame, task_duration_dim2, 32, 1);
    alloc_buffer_1d(&decode_time_this_frame, task_duration_dim2, 32, 1);
    alloc_buffer_1d(&encode_time_this_frame, task_duration_dim2, 32, 1);
    alloc_buffer_1d(&ifft_time_this_frame, task_duration_dim2, 32, 1);
    alloc_buffer_1d(&precode_time_this_frame, task_duration_dim2, 32, 1);
    alloc_buffer_1d(&rc_time_this_frame, task_duration_dim2, 32, 1);

    alloc_buffer_2d(&CSI_task_duration_prev_frame_each_thread, task_duration_dim2, task_thread_num, 32, 1);
    alloc_buffer_2d(&FFT_task_duration_prev_frame_each_thread, task_duration_dim2, task_thread_num, 32, 1);
    alloc_buffer_2d(&ZF_task_duration_prev_frame_each_thread, task_duration_dim2, task_thread_num, 32, 1);
    alloc_buffer_2d(&Demul_task_duration_prev_frame_each_thread, task_duration_dim2, task_thread_num, 32, 1);
    alloc_buffer_2d(&Decode_task_duration_prev_frame_each_thread, task_duration_dim2, task_thread_num, 32, 1);
    alloc_buffer_2d(&Encode_task_duration_prev_frame_each_thread, task_duration_dim2, task_thread_num, 32, 1);
    alloc_buffer_2d(&IFFT_task_duration_prev_frame_each_thread, task_duration_dim2, task_thread_num, 32, 1);
    alloc_buffer_2d(&Precode_task_duration_prev_frame_each_thread, task_duration_dim2, task_thread_num, 32, 1);
    alloc_buffer_2d(&RC_task_duration_prev_frame_each_thread, task_duration_dim2, task_thread_num, 32, 1);

    alloc_buffer_1d(&CSI_task_count_prev_frame_each_thread, task_thread_num, 32, 1);
    alloc_buffer_1d(&FFT_task_count_prev_frame_each_thread, task_thread_num, 32, 1);
    alloc_buffer_1d(&ZF_task_count_prev_frame_each_thread, task_thread_num, 32, 1);
    alloc_buffer_1d(&Demul_task_count_prev_frame_each_thread, task_thread_num, 32, 1);
    alloc_buffer_1d(&Decode_task_count_prev_frame_each_thread, task_thread_num, 32, 1);
    alloc_buffer_1d(&Encode_task_count_prev_frame_each_thread, task_thread_num, 32, 1);
    alloc_buffer_1d(&IFFT_task_count_prev_frame_each_thread, task_thread_num, 32, 1);
    alloc_buffer_1d(&Precode_task_count_prev_frame_each_thread, task_thread_num, 32, 1);
    alloc_buffer_1d(&RC_task_count_prev_frame_each_thread, task_thread_num, 32, 1);


    alloc_buffer_1d(&fft_time_this_frame_this_thread, task_duration_dim2, 32, 1);
>>>>>>> ae47878c
}

void Stats::free_stats_worker(Stats_worker* stats_in_worker, UNUSED int thread_num)
{
    stats_in_worker->task_duration.free();
    free_buffer_1d(&stats_in_worker->task_count);
}

void Stats::free_stats_worker_per_frame(Stats_worker_per_frame* stats_in_worker)
{
    free_buffer_1d(&(stats_in_worker->duration_this_thread));
    free_buffer_1d(&(stats_in_worker->duration_this_thread_per_task));
    free_buffer_1d(&(stats_in_worker->duration_avg_threads));
}

void Stats::reset_stats_worker_per_frame(Stats_worker_per_frame* stats_in_worker, int break_down_num)
{
    stats_in_worker->count_all_threads = 0;
    memset(stats_in_worker->duration_avg_threads, 0, sizeof(double) * break_down_num);
}

void Stats::update_stats_for_breakdowns(Stats_worker_per_frame* stats_per_frame, Stats_worker stats_in_worker,
    Stats_worker* stats_in_worker_old, int thread_id, int break_down_num)
{
<<<<<<< HEAD
    stats_per_frame->count_this_thread = stats_in_worker.task_count[thread_id * 16] - stats_in_worker_old->task_count[thread_id * 16];
    stats_per_frame->count_all_threads += stats_per_frame->count_this_thread;
    stats_in_worker_old->task_count[thread_id * 16] = stats_in_worker.task_count[thread_id * 16];
    for (int j = 0; j < break_down_num; j++) {
        stats_per_frame->duration_this_thread[j] = stats_in_worker.task_duration[thread_id * 8][j]
            - stats_in_worker_old->task_duration[thread_id * 8][j];
        stats_per_frame->duration_avg_threads[j] += stats_per_frame->duration_this_thread[j];
#if DEBUG_PRINT_STATS_PER_THREAD
        stats_per_frame->duration_this_thread_per_task[j] = stats_per_frame->duration_this_thread[j] / stats_per_frame->count_this_thread;
#endif
        stats_in_worker_old->task_duration[thread_id * 8][j] = stats_in_worker.task_duration[thread_id * 8][j];
    }
=======
#if DEBUG_UPDATE_STATS 
	#if BIGSTATION
	    update_stats_in_functions_downlink_bigstation(frame_id);
	#else  
		update_stats_in_functions_downlink_millipede(frame_id); 
	#endif   
	    double sum_time_this_frame = csi_time_this_frame[0] + zf_time_this_frame[0] + precode_time_this_frame[0] + ifft_time_this_frame[0];
	    csi_time_in_function[frame_id] = csi_time_this_frame[0];
	    zf_time_in_function[frame_id] = zf_time_this_frame[0];
	    ifft_time_in_function[frame_id] = ifft_time_this_frame[0];
	    precode_time_in_function[frame_id] = precode_time_this_frame[0];
	    rc_time_in_function[frame_id] = rc_time_this_frame[0];
	#if DEBUG_PRINT_PER_FRAME_DONE
	    printf("In frame %d, \t   csi: %d tasks %.3f (%.3f, %.3f, %.3f), ifft: %d tasks %.3f (%.3f, %.3f, %.3f), "
	    		"zf: %d tasks %.3f (%.3f, %.3f, %.3f), precode: %d tasks %.3f (%.3f, %.3f, %.3f), sum: %.3f\n", 
	            frame_id, csi_count_this_frame, csi_time_this_frame[0], csi_time_this_frame[1], csi_time_this_frame[2], csi_time_this_frame[3], 
	            ifft_count_this_frame, ifft_time_this_frame[0], ifft_time_this_frame[1], ifft_time_this_frame[2], ifft_time_this_frame[3], 
	            zf_count_this_frame, zf_time_this_frame[0], zf_time_this_frame[1], zf_time_this_frame[2], zf_time_this_frame[3], 
	            precode_count_this_frame, precode_time_this_frame[0], precode_time_this_frame[1], precode_time_this_frame[2], precode_time_this_frame[3],
	            sum_time_this_frame);
	#endif
#endif	    
>>>>>>> ae47878c
}

void Stats::compute_avg_over_threads(Stats_worker_per_frame* stats_per_frame, int thread_num, int break_down_num)
{
    for (int j = 0; j < break_down_num; j++)
        stats_per_frame->duration_avg_threads[j] = stats_per_frame->duration_avg_threads[j] / thread_num;
}

void Stats::print_per_thread_per_task(Stats_worker_per_frame stats_per_frame)
{
    printf(" %d tasks %.3f (%.3f, %.3f, %.3f), ", stats_per_frame.count_this_thread,
        stats_per_frame.duration_this_thread_per_task[0], stats_per_frame.duration_this_thread_per_task[1],
        stats_per_frame.duration_this_thread_per_task[2], stats_per_frame.duration_this_thread_per_task[3]);
}

void Stats::print_per_frame(Stats_worker_per_frame stats_per_frame)
{
    printf(" %d tasks %.3f (%.3f, %.3f, %.3f), ", stats_per_frame.count_all_threads,
        stats_per_frame.duration_avg_threads[0], stats_per_frame.duration_avg_threads[1],
        stats_per_frame.duration_avg_threads[2], stats_per_frame.duration_avg_threads[3]);
}

void Stats::update_stats_in_functions_uplink(int frame_id)
{
#if DEBUG_UPDATE_STATS
#if BIGSTATION
    update_stats_in_functions_uplink_bigstation(frame_id);
#else
    update_stats_in_functions_uplink_millipede(frame_id);
#endif
    double sum_time_this_frame = csi_stats_per_frame.duration_avg_threads[0]
        + fft_stats_per_frame.duration_avg_threads[0]
        + zf_stats_per_frame.duration_avg_threads[0]
        + demul_stats_per_frame.duration_avg_threads[0]
        + decode_stats_per_frame.duration_avg_threads[0];

    csi_time_in_function[frame_id] = csi_stats_per_frame.duration_avg_threads[0];
    fft_time_in_function[frame_id] = fft_stats_per_frame.duration_avg_threads[0];
    zf_time_in_function[frame_id] = zf_stats_per_frame.duration_avg_threads[0];
    demul_time_in_function[frame_id] = demul_stats_per_frame.duration_avg_threads[0];
    decode_time_in_function[frame_id] = decode_stats_per_frame.duration_avg_threads[0];

#if DEBUG_UPDATE_STATS_DETAILED
    for (int i = 1; i < break_down_num; i++) {
        csi_time_in_function_details[i - 1][frame_id] = csi_stats_per_frame.duration_avg_threads[i];
        fft_time_in_function_details[i - 1][frame_id] = fft_stats_per_frame.duration_avg_threads[i];
        zf_time_in_function_details[i - 1][frame_id] = zf_stats_per_frame.duration_avg_threads[i];
        demul_time_in_function_details[i - 1][frame_id] = demul_stats_per_frame.duration_avg_threads[i];
    }
#endif
#if DEBUG_PRINT_PER_FRAME_DONE
    printf("In frame %d, \t", frame_id);
    printf("csi: ");
    print_per_frame(csi_stats_per_frame);
    printf("fft: ");
    print_per_frame(fft_stats_per_frame);
    printf("zf: ");
    print_per_frame(zf_stats_per_frame);
    printf("demul: ");
    print_per_frame(demul_stats_per_frame);
#if USE_LDPC
    printf("decode: ");
    print_per_frame(decode_stats_per_frame);
#endif
    printf("sum: %.3f\n", sum_time_this_frame);
#endif
#endif
}

void Stats::update_stats_in_functions_downlink(int frame_id)
{
#if DEBUG_UPDATE_STATS
#if BIGSTATION
    update_stats_in_functions_downlink_bigstation(frame_id);
#else
    update_stats_in_functions_downlink_millipede(frame_id);
#endif
    double sum_time_this_frame = csi_stats_per_frame.duration_avg_threads[0]
        + ifft_stats_per_frame.duration_avg_threads[0]
        + zf_stats_per_frame.duration_avg_threads[0]
        + precode_stats_per_frame.duration_avg_threads[0]
        + encode_stats_per_frame.duration_avg_threads[0];

    csi_time_in_function[frame_id] = csi_stats_per_frame.duration_avg_threads[0];
    ifft_time_in_function[frame_id] = ifft_stats_per_frame.duration_avg_threads[0];
    zf_time_in_function[frame_id] = zf_stats_per_frame.duration_avg_threads[0];
    precode_time_in_function[frame_id] = precode_stats_per_frame.duration_avg_threads[0];
    encode_time_in_function[frame_id] = encode_stats_per_frame.duration_avg_threads[0];
#if DEBUG_PRINT_PER_FRAME_DONE
    printf("In frame %d, \t", frame_id);
    printf("csi: ");
    print_per_frame(csi_stats_per_frame);
    printf("ifft: ");
    print_per_frame(ifft_stats_per_frame);
    printf("zf: ");
    print_per_frame(zf_stats_per_frame);
    printf("precode: ");
    print_per_frame(precode_stats_per_frame);
#if USE_LDPC
    printf("encode: ");
    print_per_frame(encode_stats_per_frame);
#endif
    printf("sum: %.3f\n", sum_time_this_frame);
#endif
#endif
}

void Stats::update_stats_in_dofft(UNUSED int frame_id, int thread_num, int thread_num_offset)
{
    reset_stats_worker_per_frame(&fft_stats_per_frame, break_down_num);
    reset_stats_worker_per_frame(&csi_stats_per_frame, break_down_num);
    for (int i = thread_num_offset; i < thread_num_offset + thread_num; i++) {
        /* compute stats for FFT */
        update_stats_for_breakdowns(&fft_stats_per_frame, fft_stats_worker, &fft_stats_worker_old, i, break_down_num);
        /* compute stats for CSI */
        update_stats_for_breakdowns(&csi_stats_per_frame, csi_stats_worker, &csi_stats_worker_old, i, break_down_num);

#if DEBUG_PRINT_STATS_PER_THREAD
        double sum_time_this_frame_this_thread = fft_stats_per_frame.duration_this_thread[0]
            + csi_stats_per_frame.duration_this_thread[0];
        printf("In frame %d, thread %d, \t", frame_id, i);
        printf("csi: ");
        print_per_thread_per_task(csi_stats_per_frame);
        printf("fft: ");
        print_per_thread_per_task(fft_stats_per_frame);
        printf("sum: %.3f\n", sum_time_this_frame_this_thread);
#endif
    }
    compute_avg_over_threads(&fft_stats_per_frame, thread_num, break_down_num);
    compute_avg_over_threads(&csi_stats_per_frame, thread_num, break_down_num);
}

void Stats::update_stats_in_dozf(UNUSED int frame_id, int thread_num, int thread_num_offset)
{
    reset_stats_worker_per_frame(&zf_stats_per_frame, break_down_num);
    for (int i = thread_num_offset; i < thread_num_offset + thread_num; i++) {
        /* compute stats for ZF */
        update_stats_for_breakdowns(&zf_stats_per_frame, zf_stats_worker, &zf_stats_worker_old, i, break_down_num);

#if DEBUG_PRINT_STATS_PER_THREAD
        double sum_time_this_frame_this_thread = zf_stats_per_frame.duration_this_thread[0];
        printf("In frame %d, thread %d, \t", frame_id, i);
        printf("zf: ");
        print_per_thread_per_task(zf_stats_per_frame);
        printf("sum: %.3f\n", sum_time_this_frame_this_thread);
#endif
    }
    compute_avg_over_threads(&zf_stats_per_frame, thread_num, break_down_num);
}

void Stats::update_stats_in_dodemul(UNUSED int frame_id, int thread_num, int thread_num_offset)
{
    reset_stats_worker_per_frame(&demul_stats_per_frame, break_down_num);
    for (int i = thread_num_offset; i < thread_num_offset + thread_num; i++) {
        /* compute stats for Demul */
        update_stats_for_breakdowns(&demul_stats_per_frame, demul_stats_worker, &demul_stats_worker_old, i, break_down_num);

#if DEBUG_PRINT_STATS_PER_THREAD
        double sum_time_this_frame_this_thread = demul_stats_per_frame.duration_this_thread[0];
        printf("In frame %d, thread %d, \t", frame_id, i);
        printf("demul: ");
        print_per_thread_per_task(demul_stats_per_frame);
        printf("sum: %.3f\n", sum_time_this_frame_this_thread);
#endif
    }
    compute_avg_over_threads(&demul_stats_per_frame, thread_num, break_down_num);
}

void Stats::update_stats_in_doifft(UNUSED int frame_id, int thread_num, int thread_num_offset)
{
    reset_stats_worker_per_frame(&ifft_stats_per_frame, break_down_num);
    reset_stats_worker_per_frame(&csi_stats_per_frame, break_down_num);
    for (int i = thread_num_offset; i < thread_num_offset + thread_num; i++) {
        /* compute stats for IFFT */
        update_stats_for_breakdowns(&fft_stats_per_frame, fft_stats_worker, &fft_stats_worker_old, i, break_down_num);
        /* compute stats for CSI */
        update_stats_for_breakdowns(&csi_stats_per_frame, csi_stats_worker, &csi_stats_worker_old, i, break_down_num);

#if DEBUG_PRINT_STATS_PER_THREAD
        double sum_time_this_frame_this_thread = ifft_stats_per_frame.duration_this_thread[0]
            + csi_stats_per_frame.duration_this_thread[0];
        printf("In frame %d, thread %d, \t", frame_id, i);
        printf("csi: ");
        print_per_thread_per_task(csi_stats_per_frame);
        printf("ifft: ");
        print_per_thread_per_task(ifft_stats_per_frame);
        printf("sum: %.3f\n", sum_time_this_frame_this_thread);
#endif
    }
    compute_avg_over_threads(&ifft_stats_per_frame, thread_num, break_down_num);
    compute_avg_over_threads(&csi_stats_per_frame, thread_num, break_down_num);
}

void Stats::update_stats_in_doprecode(UNUSED int frame_id, int thread_num, int thread_num_offset)
{
    reset_stats_worker_per_frame(&precode_stats_per_frame, break_down_num);
    for (int i = thread_num_offset; i < thread_num_offset + thread_num; i++) {
        /* compute stats for Precode */
        update_stats_for_breakdowns(&precode_stats_per_frame, precode_stats_worker, &precode_stats_worker_old, i, break_down_num);

#if DEBUG_PRINT_STATS_PER_THREAD
        double sum_time_this_frame_this_thread = precode_stats_per_frame.duration_this_thread[0];
        printf("In frame %d, thread %d, \t", frame_id, i);
        printf("precode: ");
        print_per_thread_per_task(precode_stats_per_frame);
        printf("sum: %.3f\n", sum_time_this_frame_this_thread);
#endif
    }
    compute_avg_over_threads(&precode_stats_per_frame, thread_num, break_down_num);
}

void Stats::update_stats_in_functions_uplink_bigstation(int frame_id)
{
    update_stats_in_dofft(frame_id, fft_thread_num, 0);
    update_stats_in_dozf(frame_id, zf_thread_num, fft_thread_num);
    update_stats_in_dodemul(frame_id, demul_thread_num, fft_thread_num + zf_thread_num);
}

void Stats::update_stats_in_functions_downlink_bigstation(int frame_id)
{
    update_stats_in_doifft(frame_id, fft_thread_num, 0);
    update_stats_in_dozf(frame_id, zf_thread_num, fft_thread_num);
    update_stats_in_doprecode(frame_id, demul_thread_num, fft_thread_num + zf_thread_num);
}

void Stats::update_stats_in_functions_uplink_millipede(UNUSED int frame_id)
{
    reset_stats_worker_per_frame(&fft_stats_per_frame, break_down_num);
    reset_stats_worker_per_frame(&csi_stats_per_frame, break_down_num);
    reset_stats_worker_per_frame(&zf_stats_per_frame, break_down_num);
    reset_stats_worker_per_frame(&demul_stats_per_frame, break_down_num);
    reset_stats_worker_per_frame(&decode_stats_per_frame, break_down_num);
    for (int i = 0; i < task_thread_num; i++) {
        /* compute stats for FFT */
        update_stats_for_breakdowns(&fft_stats_per_frame, fft_stats_worker, &fft_stats_worker_old, i, break_down_num);
        /* compute stats for CSI */
        update_stats_for_breakdowns(&csi_stats_per_frame, csi_stats_worker, &csi_stats_worker_old, i, break_down_num);
        /* compute stats for ZF */
        update_stats_for_breakdowns(&zf_stats_per_frame, zf_stats_worker, &zf_stats_worker_old, i, break_down_num);
        /* compute stats for Demul */
        update_stats_for_breakdowns(&demul_stats_per_frame, demul_stats_worker, &demul_stats_worker_old, i, break_down_num);
        /* compute stats for Decode */
        update_stats_for_breakdowns(&decode_stats_per_frame, decode_stats_worker, &decode_stats_worker_old, i, break_down_num);

#if DEBUG_PRINT_STATS_PER_THREAD
        double sum_time_this_frame_this_thread = fft_stats_per_frame.duration_this_thread[0]
            + csi_stats_per_frame.duration_this_thread[0]
            + zf_stats_per_frame.duration_this_thread[0]
            + demul_stats_per_frame.duration_this_thread[0]
            + decode_stats_per_frame.duration_this_thread[0];
        printf("In frame %d, thread %d, \t", frame_id, i);
        printf("csi: ");
        print_per_thread_per_task(csi_stats_per_frame);
        printf("fft: ");
        print_per_thread_per_task(fft_stats_per_frame);
        printf("zf: ");
        print_per_thread_per_task(zf_stats_per_frame);
        printf("demul: ");
        print_per_thread_per_task(demul_stats_per_frame);
#if USE_LDPC
        printf("decode: ");
        print_per_thread_per_task(decode_stats_per_frame);
#endif
        printf("sum: %.3f\n", sum_time_this_frame_this_thread);
#endif
    }
    compute_avg_over_threads(&fft_stats_per_frame, task_thread_num, break_down_num);
    compute_avg_over_threads(&csi_stats_per_frame, task_thread_num, break_down_num);
    compute_avg_over_threads(&zf_stats_per_frame, task_thread_num, break_down_num);
    compute_avg_over_threads(&demul_stats_per_frame, task_thread_num, break_down_num);
    compute_avg_over_threads(&decode_stats_per_frame, task_thread_num, break_down_num);
}

void Stats::update_stats_in_functions_downlink_millipede(UNUSED int frame_id)
{
    reset_stats_worker_per_frame(&ifft_stats_per_frame, break_down_num);
    reset_stats_worker_per_frame(&csi_stats_per_frame, break_down_num);
    reset_stats_worker_per_frame(&zf_stats_per_frame, break_down_num);
    reset_stats_worker_per_frame(&precode_stats_per_frame, break_down_num);
    reset_stats_worker_per_frame(&encode_stats_per_frame, break_down_num);

    for (int i = 0; i < task_thread_num; i++) {
        /* compute stats for IFFT */
        update_stats_for_breakdowns(&ifft_stats_per_frame, ifft_stats_worker, &ifft_stats_worker_old, i, break_down_num);
        /* compute stats for CSI */
        update_stats_for_breakdowns(&csi_stats_per_frame, csi_stats_worker, &csi_stats_worker_old, i, break_down_num);
        /* compute stats for ZF */
        update_stats_for_breakdowns(&zf_stats_per_frame, zf_stats_worker, &zf_stats_worker_old, i, break_down_num);
        /* compute stats for Precode */
        update_stats_for_breakdowns(&precode_stats_per_frame, precode_stats_worker, &precode_stats_worker_old, i, break_down_num);
        /* compute stats for Encode */
        update_stats_for_breakdowns(&encode_stats_per_frame, encode_stats_worker, &encode_stats_worker_old, i, break_down_num);

#if DEBUG_PRINT_STATS_PER_THREAD
        double sum_time_this_frame_this_thread = ifft_stats_per_frame.duration_this_thread[0]
            + csi_stats_per_frame.duration_this_thread[0]
            + zf_stats_per_frame.duration_this_thread[0]
            + precode_stats_per_frame.duration_this_thread[0]
            + encode_stats_per_frame.duration_this_thread[0];
        printf("In frame %d, thread %d, \t", frame_id, i);
        printf("csi: ");
        print_per_thread_per_task(csi_stats_per_frame);
        printf("ifft: ");
        print_per_thread_per_task(ifft_stats_per_frame);
        printf("zf: ");
        print_per_thread_per_task(zf_stats_per_frame);
        printf("precode: ");
#if USE_LDPC
        print_per_thread_per_task(precode_stats_per_frame);
        printf("encode: ");
#endif
        print_per_thread_per_task(encode_stats_per_frame);
        printf("sum: %.3f\n", sum_time_this_frame_this_thread);
#endif
    }
    compute_avg_over_threads(&ifft_stats_per_frame, task_thread_num, break_down_num);
    compute_avg_over_threads(&csi_stats_per_frame, task_thread_num, break_down_num);
    compute_avg_over_threads(&zf_stats_per_frame, task_thread_num, break_down_num);
    compute_avg_over_threads(&precode_stats_per_frame, task_thread_num, break_down_num);
    compute_avg_over_threads(&encode_stats_per_frame, task_thread_num, break_down_num);
}

void Stats::save_to_file(int last_frame_id, int socket_rx_thread_num)
{
    printf("saving timestamps to file.........\n");
    printf("Total processed frames %d \n", last_frame_id);
    std::string cur_directory = TOSTRING(PROJECT_DIRECTORY);
    std::string filename = cur_directory + "/data/timeresult.txt";
    FILE* fp_debug = fopen(filename.c_str(), "w");
    if (fp_debug == NULL) {
        printf("open file faild\n");
        std::cerr << "Error: " << strerror(errno) << std::endl;
        exit(0);
    }
    if (downlink_mode) {
        for (int ii = 0; ii < last_frame_id; ii++) {
            if (socket_rx_thread_num == 1) {
                fprintf(fp_debug, "%.3f %.3f %.3f %.3f %.3f %.3f %.3f %.3f %.3f %.3f %.3f %.3f %.3f %.3f\n", pilot_received[ii], rx_processed[ii], fft_processed[ii], zf_processed[ii],
                    precode_processed[ii], ifft_processed[ii], tx_processed[ii], tx_processed_first[ii],
                    csi_time_in_function[ii], zf_time_in_function[ii], precode_time_in_function[ii], ifft_time_in_function[ii], processing_started[ii], frame_start[0][ii]);
            } else {
                fprintf(fp_debug, "%.3f %.3f %.3f %.3f %.3f %.3f %.3f %.3f %.3f %.3f %.3f %.3f %.3f %.3f %.3f\n", pilot_received[ii], rx_processed[ii], fft_processed[ii], zf_processed[ii],
                    precode_processed[ii], ifft_processed[ii], tx_processed[ii], tx_processed_first[ii],
                    csi_time_in_function[ii], zf_time_in_function[ii], precode_time_in_function[ii], ifft_time_in_function[ii], processing_started[ii], frame_start[0][ii], frame_start[1][ii]);
            }
        }
    } else {
        for (int ii = 0; ii < last_frame_id; ii++) {
            if (socket_rx_thread_num == 1) {
                fprintf(fp_debug, "%.3f %.3f %.3f %.3f %.3f %.3f %.3f %.3f %.3f %.3f %.3f %.3f\n", pilot_received[ii], rx_processed[ii], fft_processed[ii], zf_processed[ii], demul_processed[ii],
                    csi_time_in_function[ii], fft_time_in_function[ii], zf_time_in_function[ii], demul_time_in_function[ii], processing_started[ii], frame_start[0][ii], pilot_all_received[ii]);
            } else {
                fprintf(fp_debug, "%.3f %.3f %.3f %.3f %.3f %.3f %.3f %.3f %.3f %.3f %.3f %.3f %.3f\n", pilot_received[ii], rx_processed[ii], fft_processed[ii], zf_processed[ii], demul_processed[ii],
                    csi_time_in_function[ii], fft_time_in_function[ii], zf_time_in_function[ii], demul_time_in_function[ii], processing_started[ii], frame_start[0][ii], frame_start[1][ii], pilot_all_received[ii]);
            }
        }
#if DEBUG_UPDATE_STATS_DETAILED
        printf("printing detailed results to file.........\n");
        std::string filename_detailed = cur_directory + "/data/timeresult_detail.txt";
        FILE* fp_debug_detailed = fopen(filename_detailed.c_str(), "w");
        if (fp_debug_detailed == NULL) {
            printf("open file faild\n");
            std::cerr << "Error: " << strerror(errno) << std::endl;
            exit(0);
        }

        for (int ii = 0; ii < last_frame_id; ii++) {
            fprintf(fp_debug_detailed, "%.3f %.3f %.3f %.3f %.3f %.3f %.3f %.3f %.3f \n", fft_time_in_function_details[0][ii], fft_time_in_function_details[1][ii],
                fft_time_in_function_details[2][ii], zf_time_in_function_details[0][ii], zf_time_in_function_details[1][ii], zf_time_in_function_details[2][ii],
                demul_time_in_function_details[0][ii], demul_time_in_function_details[1][ii], demul_time_in_function_details[2][ii]);
        }
        fclose(fp_debug_detailed);
#endif
    }
    fclose(fp_debug);
}

int Stats::compute_total_count(Stats_worker stats_in_worker, int thread_num)
{
    int total_count = 0;
    for (int i = 0; i < thread_num; i++)
        total_count = total_count + stats_in_worker.task_count[i * 16];
    return total_count;
}

double Stats::compute_count_percentage(Stats_worker stats_in_worker, int total_count, int thread_id)
{
    double percentage = 100 * ((double)stats_in_worker.task_count[thread_id * 16] / total_count);
    return percentage;
}

void Stats::print_summary(UNUSED int last_frame_id)
{
    int CSI_total_count = compute_total_count(csi_stats_worker, task_thread_num);
    int FFT_total_count = compute_total_count(fft_stats_worker, task_thread_num);
    int ZF_total_count = compute_total_count(zf_stats_worker, task_thread_num);
    int Demul_total_count = compute_total_count(demul_stats_worker, task_thread_num);
#if USE_LDPC
    int Decode_total_count = compute_total_count(decode_stats_worker, task_thread_num);
    int Encode_total_count = compute_total_count(encode_stats_worker, task_thread_num);
#endif
    int IFFT_total_count = compute_total_count(ifft_stats_worker, task_thread_num);
    int Precode_total_count = compute_total_count(precode_stats_worker, task_thread_num);
    if (downlink_mode) {
        double csi_frames = (double)CSI_total_count / BS_ANT_NUM / PILOT_NUM;
        double precode_frames = (double)Precode_total_count / OFDM_DATA_NUM / dl_data_subframe_num_perframe;
        double ifft_frames = (double)IFFT_total_count / BS_ANT_NUM / dl_data_subframe_num_perframe;
        double zf_frames = (double)ZF_total_count / OFDM_DATA_NUM;
        printf("Downlink: total performed ");
        printf("CSI %d (%.2f frames), ", CSI_total_count, csi_frames);
        printf("ZF: %d (%.2f frames), ", ZF_total_count, zf_frames);
#if USE_LDPC
        double encode_frames = (double)Encode_total_count / LDPC_config.nblocksInSymbol / UE_NUM / dl_data_subframe_num_perframe;
        printf("Encode: %d (%.2f frames), ", Encode_total_count, encode_frames);
#endif
        printf("Precode: %d (%.2f frames), ", Precode_total_count, precode_frames);
        printf("IFFT: %d (%.2f frames)", IFFT_total_count, ifft_frames);
        printf("\n");
        for (int i = 0; i < task_thread_num; i++) {
            double percent_CSI = compute_count_percentage(csi_stats_worker, CSI_total_count, i);
            double percent_ZF = compute_count_percentage(zf_stats_worker, ZF_total_count, i);
            double percent_Precode = compute_count_percentage(precode_stats_worker, Precode_total_count, i);
            double percent_IFFT = compute_count_percentage(ifft_stats_worker, IFFT_total_count, i);
            printf("thread %d performed ", i);
            printf("CSI: %d (%.2f%%), ", csi_stats_worker.task_count[i * 16], percent_CSI);
            printf("ZF: %d (%.2f%%), ", zf_stats_worker.task_count[i * 16], percent_ZF);
#if USE_LDPC
            double percent_Encode = compute_count_percentage(encode_stats_worker, Encode_total_count, i);
            printf("Encode: %d (%.2f%%), ", encode_stats_worker.task_count[i * 16], percent_Encode);
#endif
            printf("Precode: %d (%.2f%%), ", precode_stats_worker.task_count[i * 16], percent_Precode);
            printf("IFFT: %d (%.2f%%)", ifft_stats_worker.task_count[i * 16], percent_IFFT);
            printf("\n");
        }
    } else {
        double csi_frames = (double)CSI_total_count / BS_ANT_NUM / PILOT_NUM;
        double fft_frames = (double)FFT_total_count / BS_ANT_NUM / ul_data_subframe_num_perframe;
        double demul_frames = (double)Demul_total_count / OFDM_DATA_NUM / ul_data_subframe_num_perframe;
        double zf_frames = (double)ZF_total_count / OFDM_DATA_NUM;
        printf("Uplink: total performed ");
        printf("CSI %d (%.2f frames), ", CSI_total_count, csi_frames);
        printf("ZF: %d (%.2f frames), ", ZF_total_count, zf_frames);
        printf("FFT: %d (%.2f frames), ", FFT_total_count, fft_frames);
        printf("Demul: %d (%.2f frames) ", Demul_total_count, demul_frames);
#if USE_LDPC
        double decode_frames = (double)Decode_total_count / LDPC_config.nblocksInSymbol / UE_NUM / ul_data_subframe_num_perframe;
        printf("Decode: %d (%.2f frames)", Decode_total_count, decode_frames);
#endif
        printf("\n");
        for (int i = 0; i < task_thread_num; i++) {
            double percent_CSI = compute_count_percentage(csi_stats_worker, CSI_total_count, i);
            double percent_FFT = compute_count_percentage(fft_stats_worker, FFT_total_count, i);
            ;
            double percent_ZF = compute_count_percentage(zf_stats_worker, ZF_total_count, i);
            double percent_Demul = compute_count_percentage(demul_stats_worker, Demul_total_count, i);
            printf("thread %d performed ", i);
            printf("CSI: %d (%.2f%%), ", csi_stats_worker.task_count[i * 16], percent_CSI);
            printf("ZF: %d (%.2f%%), ", zf_stats_worker.task_count[i * 16], percent_ZF);
            printf("FFT: %d (%.2f%%), ", fft_stats_worker.task_count[i * 16], percent_FFT);
            printf("Demul: %d (%.2f%%) ", demul_stats_worker.task_count[i * 16], percent_Demul);
#if USE_LDPC
            double percent_Decode = compute_count_percentage(decode_stats_worker, Decode_total_count, i);
            printf("Decode: %d (%.2f%%) ", decode_stats_worker.task_count[i * 16], percent_Decode);
#endif
            printf("\n");
        }
    }
}<|MERGE_RESOLUTION|>--- conflicted
+++ resolved
@@ -5,21 +5,10 @@
  */
 #include "stats.hpp"
 
-<<<<<<< HEAD
 #include <typeinfo>
 
 Stats::Stats(Config* cfg, int in_break_down_num,
     int in_task_thread_num, int in_fft_thread_num, int in_zf_thread_num, int in_demul_thread_num)
-=======
-Stats::Stats(Config *cfg, double **in_CSI_task_duration, int *in_CSI_task_count, double **in_FFT_task_duration, int *in_FFT_task_count, 
-          double **in_ZF_task_duration, int *in_ZF_task_count, double **in_Demul_task_duration, int *in_Demul_task_count,
-          double **in_IFFT_task_duration, int *in_IFFT_task_count, double **in_Precode_task_duration, int *in_Precode_task_count,
-          double **in_Decode_task_duration, int *in_Decode_task_count, double **in_Encode_task_duration, int *in_Encode_task_count,
-          double **in_RC_task_duration, int *in_RC_task_count,
-          double **in_frame_start, 
-          int in_task_duration_dim1, int in_task_duration_dim2, int in_task_count_dim,
-          int in_task_thread_num, int in_fft_thread_num, int in_zf_thread_num, int in_demul_thread_num)
->>>>>>> ae47878c
 {
     printf("Initialize stats manager....\n");
 
@@ -40,7 +29,6 @@
     zf_thread_num = in_zf_thread_num;
     demul_thread_num = in_demul_thread_num;
 
-<<<<<<< HEAD
     break_down_num = in_break_down_num;
 
     init_stats_worker(&csi_stats_worker, task_thread_num, break_down_num);
@@ -51,6 +39,7 @@
     init_stats_worker(&encode_stats_worker, task_thread_num, break_down_num);
     init_stats_worker(&ifft_stats_worker, task_thread_num, break_down_num);
     init_stats_worker(&precode_stats_worker, task_thread_num, break_down_num);
+    init_stats_worker(&rc_stats_worker, task_thread_num, break_down_num);
 
     init_stats_worker(&csi_stats_worker_old, task_thread_num, break_down_num);
     init_stats_worker(&fft_stats_worker_old, task_thread_num, break_down_num);
@@ -60,6 +49,7 @@
     init_stats_worker(&encode_stats_worker_old, task_thread_num, break_down_num);
     init_stats_worker(&ifft_stats_worker_old, task_thread_num, break_down_num);
     init_stats_worker(&precode_stats_worker_old, task_thread_num, break_down_num);
+    init_stats_worker(&rc_stats_worker_old, task_thread_num, break_down_num);
 
     init_stats_worker_per_frame(&csi_stats_per_frame, break_down_num);
     init_stats_worker_per_frame(&fft_stats_per_frame, break_down_num);
@@ -69,41 +59,14 @@
     init_stats_worker_per_frame(&encode_stats_per_frame, break_down_num);
     init_stats_worker_per_frame(&ifft_stats_per_frame, break_down_num);
     init_stats_worker_per_frame(&precode_stats_per_frame, break_down_num);
-
-=======
-    task_duration_dim1 = in_task_duration_dim1;
-    task_duration_dim2 = in_task_duration_dim2;
-    task_count_dim = in_task_count_dim;
-
-    CSI_task_duration = in_CSI_task_duration;
-    FFT_task_duration = in_FFT_task_duration;
-    ZF_task_duration = in_ZF_task_duration;
-    Demul_task_duration = in_Demul_task_duration;
-    Decode_task_duration = in_Decode_task_duration;
-    Encode_task_duration = in_Encode_task_duration;
-    IFFT_task_duration = in_IFFT_task_duration;
-    Precode_task_duration = in_Precode_task_duration;
-    RC_task_duration = in_RC_task_duration;
-
-    CSI_task_count = in_CSI_task_count;
-    FFT_task_count = in_FFT_task_count;
-    ZF_task_count = in_ZF_task_count;
-    Demul_task_count = in_Demul_task_count;
-    Decode_task_count = in_Decode_task_count;
-    Encode_task_count = in_Encode_task_count;
-    IFFT_task_count = in_IFFT_task_count;
-    Precode_task_count = in_Precode_task_count;
-    RC_task_count = in_RC_task_count;
-
-    frame_start = in_frame_start;
->>>>>>> ae47878c
+    init_stats_worker_per_frame(&rc_stats_per_frame, break_down_num);
+
 #if DEBUG_UPDATE_STATS_DETAILED
     csi_time_in_function_details.calloc(break_down_num - 1, 10000, 4096);
     fft_time_in_function_details.calloc(break_down_num - 1, 10000, 4096);
     zf_time_in_function_details.calloc(break_down_num - 1, 10000, 4096);
     demul_time_in_function_details.calloc(break_down_num - 1, 10000, 4096);
 #endif
-<<<<<<< HEAD
 
     frame_start.calloc(cfg->socket_thread_num, 10240, 64);
 }
@@ -118,6 +81,7 @@
     free_stats_worker(&encode_stats_worker, task_thread_num);
     free_stats_worker(&ifft_stats_worker, task_thread_num);
     free_stats_worker(&precode_stats_worker, task_thread_num);
+    free_stats_worker(&rc_stats_worker, task_thread_num);
 
     free_stats_worker(&csi_stats_worker_old, task_thread_num);
     free_stats_worker(&fft_stats_worker_old, task_thread_num);
@@ -127,6 +91,7 @@
     free_stats_worker(&encode_stats_worker_old, task_thread_num);
     free_stats_worker(&ifft_stats_worker_old, task_thread_num);
     free_stats_worker(&precode_stats_worker_old, task_thread_num);
+    free_stats_worker(&rc_stats_worker_old, task_thread_num);
 
     free_stats_worker_per_frame(&csi_stats_per_frame);
     free_stats_worker_per_frame(&fft_stats_per_frame);
@@ -136,6 +101,7 @@
     free_stats_worker_per_frame(&encode_stats_per_frame);
     free_stats_worker_per_frame(&ifft_stats_per_frame);
     free_stats_worker_per_frame(&precode_stats_per_frame);
+    free_stats_worker_per_frame(&rc_stats_per_frame);
 }
 
 void Stats::init_stats_worker(Stats_worker* stats_in_worker, int thread_num, int break_down_num)
@@ -149,60 +115,6 @@
     alloc_buffer_1d(&(stats_in_worker->duration_this_thread), break_down_num, 32, 1);
     alloc_buffer_1d(&(stats_in_worker->duration_this_thread_per_task), break_down_num, 32, 1);
     alloc_buffer_1d(&(stats_in_worker->duration_avg_threads), break_down_num, 32, 1);
-=======
-    alloc_buffer_1d(&csi_time_this_frame_this_thread, task_duration_dim2, 32, 1);
-    alloc_buffer_1d(&fft_time_this_frame_this_thread, task_duration_dim2, 32, 1);
-    alloc_buffer_1d(&zf_time_this_frame_this_thread, task_duration_dim2, 32, 1);
-    alloc_buffer_1d(&demul_time_this_frame_this_thread, task_duration_dim2, 32, 1);
-    alloc_buffer_1d(&decode_time_this_frame_this_thread, task_duration_dim2, 32, 1);
-    alloc_buffer_1d(&encode_time_this_frame_this_thread, task_duration_dim2, 32, 1);
-    alloc_buffer_1d(&ifft_time_this_frame_this_thread, task_duration_dim2, 32, 1);
-    alloc_buffer_1d(&precode_time_this_frame_this_thread, task_duration_dim2, 32, 1);
-    alloc_buffer_1d(&rc_time_this_frame_this_thread, task_duration_dim2, 32, 1);
-
-    alloc_buffer_1d(&csi_time_this_frame_this_thread_per_task, task_duration_dim2, 32, 1);
-    alloc_buffer_1d(&fft_time_this_frame_this_thread_per_task, task_duration_dim2, 32, 1);
-    alloc_buffer_1d(&zf_time_this_frame_this_thread_per_task, task_duration_dim2, 32, 1);
-    alloc_buffer_1d(&demul_time_this_frame_this_thread_per_task, task_duration_dim2, 32, 1);
-    alloc_buffer_1d(&decode_time_this_frame_this_thread_per_task, task_duration_dim2, 32, 1);
-    alloc_buffer_1d(&encode_time_this_frame_this_thread_per_task, task_duration_dim2, 32, 1);
-    alloc_buffer_1d(&ifft_time_this_frame_this_thread_per_task, task_duration_dim2, 32, 1);
-    alloc_buffer_1d(&precode_time_this_frame_this_thread_per_task, task_duration_dim2, 32, 1);
-    alloc_buffer_1d(&rc_time_this_frame_this_thread_per_task, task_duration_dim2, 32, 1);
-
-    alloc_buffer_1d(&csi_time_this_frame, task_duration_dim2, 32, 1);
-    alloc_buffer_1d(&fft_time_this_frame, task_duration_dim2, 32, 1);
-    alloc_buffer_1d(&zf_time_this_frame, task_duration_dim2, 32, 1);
-    alloc_buffer_1d(&demul_time_this_frame, task_duration_dim2, 32, 1);
-    alloc_buffer_1d(&decode_time_this_frame, task_duration_dim2, 32, 1);
-    alloc_buffer_1d(&encode_time_this_frame, task_duration_dim2, 32, 1);
-    alloc_buffer_1d(&ifft_time_this_frame, task_duration_dim2, 32, 1);
-    alloc_buffer_1d(&precode_time_this_frame, task_duration_dim2, 32, 1);
-    alloc_buffer_1d(&rc_time_this_frame, task_duration_dim2, 32, 1);
-
-    alloc_buffer_2d(&CSI_task_duration_prev_frame_each_thread, task_duration_dim2, task_thread_num, 32, 1);
-    alloc_buffer_2d(&FFT_task_duration_prev_frame_each_thread, task_duration_dim2, task_thread_num, 32, 1);
-    alloc_buffer_2d(&ZF_task_duration_prev_frame_each_thread, task_duration_dim2, task_thread_num, 32, 1);
-    alloc_buffer_2d(&Demul_task_duration_prev_frame_each_thread, task_duration_dim2, task_thread_num, 32, 1);
-    alloc_buffer_2d(&Decode_task_duration_prev_frame_each_thread, task_duration_dim2, task_thread_num, 32, 1);
-    alloc_buffer_2d(&Encode_task_duration_prev_frame_each_thread, task_duration_dim2, task_thread_num, 32, 1);
-    alloc_buffer_2d(&IFFT_task_duration_prev_frame_each_thread, task_duration_dim2, task_thread_num, 32, 1);
-    alloc_buffer_2d(&Precode_task_duration_prev_frame_each_thread, task_duration_dim2, task_thread_num, 32, 1);
-    alloc_buffer_2d(&RC_task_duration_prev_frame_each_thread, task_duration_dim2, task_thread_num, 32, 1);
-
-    alloc_buffer_1d(&CSI_task_count_prev_frame_each_thread, task_thread_num, 32, 1);
-    alloc_buffer_1d(&FFT_task_count_prev_frame_each_thread, task_thread_num, 32, 1);
-    alloc_buffer_1d(&ZF_task_count_prev_frame_each_thread, task_thread_num, 32, 1);
-    alloc_buffer_1d(&Demul_task_count_prev_frame_each_thread, task_thread_num, 32, 1);
-    alloc_buffer_1d(&Decode_task_count_prev_frame_each_thread, task_thread_num, 32, 1);
-    alloc_buffer_1d(&Encode_task_count_prev_frame_each_thread, task_thread_num, 32, 1);
-    alloc_buffer_1d(&IFFT_task_count_prev_frame_each_thread, task_thread_num, 32, 1);
-    alloc_buffer_1d(&Precode_task_count_prev_frame_each_thread, task_thread_num, 32, 1);
-    alloc_buffer_1d(&RC_task_count_prev_frame_each_thread, task_thread_num, 32, 1);
-
-
-    alloc_buffer_1d(&fft_time_this_frame_this_thread, task_duration_dim2, 32, 1);
->>>>>>> ae47878c
 }
 
 void Stats::free_stats_worker(Stats_worker* stats_in_worker, UNUSED int thread_num)
@@ -227,7 +139,6 @@
 void Stats::update_stats_for_breakdowns(Stats_worker_per_frame* stats_per_frame, Stats_worker stats_in_worker,
     Stats_worker* stats_in_worker_old, int thread_id, int break_down_num)
 {
-<<<<<<< HEAD
     stats_per_frame->count_this_thread = stats_in_worker.task_count[thread_id * 16] - stats_in_worker_old->task_count[thread_id * 16];
     stats_per_frame->count_all_threads += stats_per_frame->count_this_thread;
     stats_in_worker_old->task_count[thread_id * 16] = stats_in_worker.task_count[thread_id * 16];
@@ -240,30 +151,6 @@
 #endif
         stats_in_worker_old->task_duration[thread_id * 8][j] = stats_in_worker.task_duration[thread_id * 8][j];
     }
-=======
-#if DEBUG_UPDATE_STATS 
-	#if BIGSTATION
-	    update_stats_in_functions_downlink_bigstation(frame_id);
-	#else  
-		update_stats_in_functions_downlink_millipede(frame_id); 
-	#endif   
-	    double sum_time_this_frame = csi_time_this_frame[0] + zf_time_this_frame[0] + precode_time_this_frame[0] + ifft_time_this_frame[0];
-	    csi_time_in_function[frame_id] = csi_time_this_frame[0];
-	    zf_time_in_function[frame_id] = zf_time_this_frame[0];
-	    ifft_time_in_function[frame_id] = ifft_time_this_frame[0];
-	    precode_time_in_function[frame_id] = precode_time_this_frame[0];
-	    rc_time_in_function[frame_id] = rc_time_this_frame[0];
-	#if DEBUG_PRINT_PER_FRAME_DONE
-	    printf("In frame %d, \t   csi: %d tasks %.3f (%.3f, %.3f, %.3f), ifft: %d tasks %.3f (%.3f, %.3f, %.3f), "
-	    		"zf: %d tasks %.3f (%.3f, %.3f, %.3f), precode: %d tasks %.3f (%.3f, %.3f, %.3f), sum: %.3f\n", 
-	            frame_id, csi_count_this_frame, csi_time_this_frame[0], csi_time_this_frame[1], csi_time_this_frame[2], csi_time_this_frame[3], 
-	            ifft_count_this_frame, ifft_time_this_frame[0], ifft_time_this_frame[1], ifft_time_this_frame[2], ifft_time_this_frame[3], 
-	            zf_count_this_frame, zf_time_this_frame[0], zf_time_this_frame[1], zf_time_this_frame[2], zf_time_this_frame[3], 
-	            precode_count_this_frame, precode_time_this_frame[0], precode_time_this_frame[1], precode_time_this_frame[2], precode_time_this_frame[3],
-	            sum_time_this_frame);
-	#endif
-#endif	    
->>>>>>> ae47878c
 }
 
 void Stats::compute_avg_over_threads(Stats_worker_per_frame* stats_per_frame, int thread_num, int break_down_num)
