/**
 * Author: Jian Ding
 * Email: jianding17@gmail.com
 *
 */
#include "stats.hpp"

#include <typeinfo>

Stats::Stats(Config* cfg, int break_down_num, int task_thread_num,
    int fft_thread_num, int zf_thread_num, int demul_thread_num,
    double freq_ghz)
    : config_(cfg)
    , task_thread_num(task_thread_num)
    , fft_thread_num(fft_thread_num)
    , zf_thread_num(zf_thread_num)
    , demul_thread_num(demul_thread_num)
    , break_down_num(break_down_num)
    , freq_ghz(freq_ghz)
    , creation_tsc(rdtsc())
{
    rt_assert(break_down_num <= (int)kMaxStatBreakdown,
        "Statistics breakdown too high");

    csi_time_in_function_details.calloc(
        break_down_num - 1, kNumStatsFrames, 4096);
    fft_time_in_function_details.calloc(
        break_down_num - 1, kNumStatsFrames, 4096);
    zf_time_in_function_details.calloc(
        break_down_num - 1, kNumStatsFrames, 4096);
    demul_time_in_function_details.calloc(
        break_down_num - 1, kNumStatsFrames, 4096);

    frame_start.calloc(config_->socket_thread_num, kNumStatsFrames, 64);
}

Stats::~Stats() {}

void Stats::update_stats_for_breakdowns(Stats_worker_per_frame* stats_per_frame,
    size_t thread_id, DoerType doer_type)
{
    DurationStat* ds = get_duration_stat(doer_type, thread_id);
    DurationStat* ds_old = get_duration_stat_old(doer_type, thread_id);

    stats_per_frame->count_this_thread = ds->task_count - ds_old->task_count;
    stats_per_frame->count_all_threads += stats_per_frame->count_this_thread;

    for (int j = 0; j < break_down_num; j++) {
        stats_per_frame->duration_this_thread[j] = cycles_to_us(
            ds->task_duration[j] - ds_old->task_duration[j], freq_ghz);
        stats_per_frame->duration_avg_threads[j]
            += stats_per_frame->duration_this_thread[j];
#if DEBUG_PRINT_STATS_PER_THREAD
        stats_per_frame->duration_this_thread_per_task[j]
            = stats_per_frame->duration_this_thread[j]
            / stats_per_frame->count_this_thread;
#endif
    }
    *ds_old = *ds;
}

void Stats::compute_avg_over_threads(
    Stats_worker_per_frame* stats_per_frame, int thread_num, int break_down_num)
{
    for (int j = 0; j < break_down_num; j++)
        stats_per_frame->duration_avg_threads[j]
            = stats_per_frame->duration_avg_threads[j] / thread_num;
}

void Stats::print_per_thread_per_task(Stats_worker_per_frame stats_per_frame)
{
    printf(" %d tasks %.1f (%.1f, %.1f, %.1f), ",
        stats_per_frame.count_this_thread,
        stats_per_frame.duration_this_thread_per_task[0],
        stats_per_frame.duration_this_thread_per_task[1],
        stats_per_frame.duration_this_thread_per_task[2],
        stats_per_frame.duration_this_thread_per_task[3]);
}

void Stats::print_per_frame(Stats_worker_per_frame stats_per_frame)
{
    printf("%d tasks %.1f (%.1f, %.1f, %.1f), ",
        stats_per_frame.count_all_threads,
        stats_per_frame.duration_avg_threads[0],
        stats_per_frame.duration_avg_threads[1],
        stats_per_frame.duration_avg_threads[2],
        stats_per_frame.duration_avg_threads[3]);
}

void Stats::update_stats_in_functions_uplink(int frame_id)
{
    last_frame_id = (size_t)frame_id;
    if (!kIsWorkerTimingEnabled)
        return;

    Stats_worker_per_frame fft_stats_per_frame;
    Stats_worker_per_frame csi_stats_per_frame;
    Stats_worker_per_frame zf_stats_per_frame;
    Stats_worker_per_frame demul_stats_per_frame;
    Stats_worker_per_frame decode_stats_per_frame;

#if BIGSTATION
    update_stats_in_functions_uplink_bigstation(frame_id, &fft_stats_per_frame,
        &csi_stats_per_frame, &zf_stats_per_frame, &demul_stats_per_frame,
        &decode_stats_per_frame);
#else
    update_stats_in_functions_uplink_millipede(frame_id, &fft_stats_per_frame,
        &csi_stats_per_frame, &zf_stats_per_frame, &demul_stats_per_frame,
        &decode_stats_per_frame);
#endif

    double sum_time_this_frame = csi_stats_per_frame.duration_avg_threads[0]
        + fft_stats_per_frame.duration_avg_threads[0]
        + zf_stats_per_frame.duration_avg_threads[0]
        + demul_stats_per_frame.duration_avg_threads[0]
        + decode_stats_per_frame.duration_avg_threads[0];

    csi_time_in_function[frame_id]
        = csi_stats_per_frame.duration_avg_threads[0];
    fft_time_in_function[frame_id]
        = fft_stats_per_frame.duration_avg_threads[0];
    zf_time_in_function[frame_id] = zf_stats_per_frame.duration_avg_threads[0];
    demul_time_in_function[frame_id]
        = demul_stats_per_frame.duration_avg_threads[0];
    decode_time_in_function[frame_id]
        = decode_stats_per_frame.duration_avg_threads[0];

    for (int i = 1; i < break_down_num; i++) {
        csi_time_in_function_details[i - 1][frame_id]
            = csi_stats_per_frame.duration_avg_threads[i];
        fft_time_in_function_details[i - 1][frame_id]
            = fft_stats_per_frame.duration_avg_threads[i];
        zf_time_in_function_details[i - 1][frame_id]
            = zf_stats_per_frame.duration_avg_threads[i];
        demul_time_in_function_details[i - 1][frame_id]
            = demul_stats_per_frame.duration_avg_threads[i];
    }

#if DEBUG_PRINT_PER_FRAME_DONE
    printf("In frame %d (us): ", frame_id);
    printf("CSI: ");
    print_per_frame(csi_stats_per_frame);
    printf("FFT: ");
    print_per_frame(fft_stats_per_frame);
    printf("ZF: ");
    print_per_frame(zf_stats_per_frame);
    printf("Demul: ");
    print_per_frame(demul_stats_per_frame);
#if USE_LDPC
    printf("Decode: ");
    print_per_frame(decode_stats_per_frame);
#endif
    printf("Total: %.1f\n", sum_time_this_frame);
#endif
}

void Stats::update_stats_in_functions_downlink(int frame_id)
{
    last_frame_id = (size_t)frame_id;
    if (!kIsWorkerTimingEnabled)
        return;

    Stats_worker_per_frame ifft_stats_per_frame;
    Stats_worker_per_frame csi_stats_per_frame;
    Stats_worker_per_frame zf_stats_per_frame;
    Stats_worker_per_frame precode_stats_per_frame;
    Stats_worker_per_frame encode_stats_per_frame;

#if BIGSTATION
    update_stats_in_functions_downlink_bigstation(frame_id,
        &ifft_stats_per_frame, &csi_stats_per_frame, &zf_stats_per_frame,
        &precode_stats_per_frame, &encode_stats_per_frame);
#else
    update_stats_in_functions_downlink_millipede(frame_id,
        &ifft_stats_per_frame, &csi_stats_per_frame, &zf_stats_per_frame,
        &precode_stats_per_frame, &encode_stats_per_frame);
#endif
    double sum_time_this_frame = csi_stats_per_frame.duration_avg_threads[0]
        + ifft_stats_per_frame.duration_avg_threads[0]
        + zf_stats_per_frame.duration_avg_threads[0]
        + precode_stats_per_frame.duration_avg_threads[0]
        + encode_stats_per_frame.duration_avg_threads[0];

    csi_time_in_function[frame_id]
        = csi_stats_per_frame.duration_avg_threads[0];
    ifft_time_in_function[frame_id]
        = ifft_stats_per_frame.duration_avg_threads[0];
    zf_time_in_function[frame_id] = zf_stats_per_frame.duration_avg_threads[0];
    precode_time_in_function[frame_id]
        = precode_stats_per_frame.duration_avg_threads[0];
    encode_time_in_function[frame_id]
        = encode_stats_per_frame.duration_avg_threads[0];

#if DEBUG_PRINT_PER_FRAME_DONE
    printf("In frame %d (us)", frame_id);
    printf("CSI: ");
    print_per_frame(csi_stats_per_frame);
    printf("IFFT: ");
    print_per_frame(ifft_stats_per_frame);
    printf("ZF: ");
    print_per_frame(zf_stats_per_frame);
    printf("Precode: ");
    print_per_frame(precode_stats_per_frame);
#if USE_LDPC
    printf("Encode: ");
    print_per_frame(encode_stats_per_frame);
#endif
    printf("Total: %.1f\n", sum_time_this_frame);
#endif
}

void Stats::update_stats_in_dofft_bigstation(UNUSED int frame_id,
    int thread_num, int thread_num_offset,
    Stats_worker_per_frame* fft_stats_per_frame,
    Stats_worker_per_frame* csi_stats_per_frame)
{
    for (int i = thread_num_offset; i < thread_num_offset + thread_num; i++) {
        update_stats_for_breakdowns(fft_stats_per_frame, i, DoerType::kFFT);
        update_stats_for_breakdowns(csi_stats_per_frame, i, DoerType::kCSI);

#if DEBUG_PRINT_STATS_PER_THREAD
        double sum_time_this_frame_this_thread
            = fft_stats_per_frame->duration_this_thread[0]
            + csi_stats_per_frame->duration_this_thread[0];
        printf("In frame %d, thread %d, \t", frame_id, i);
        printf("csi: ");
        print_per_thread_per_task(*csi_stats_per_frame);
        printf("fft: ");
        print_per_thread_per_task(*fft_stats_per_frame);
        printf("sum: %.3f\n", sum_time_this_frame_this_thread);
#endif
    }
    compute_avg_over_threads(fft_stats_per_frame, thread_num, break_down_num);
    compute_avg_over_threads(csi_stats_per_frame, thread_num, break_down_num);
}

void Stats::update_stats_in_dozf_bigstation(UNUSED int frame_id, int thread_num,
    int thread_num_offset, Stats_worker_per_frame* zf_stats_per_frame)
{
    for (int i = thread_num_offset; i < thread_num_offset + thread_num; i++) {
        update_stats_for_breakdowns(zf_stats_per_frame, i, DoerType::kZF);

#if DEBUG_PRINT_STATS_PER_THREAD
        double sum_time_this_frame_this_thread
            = zf_stats_per_frame->duration_this_thread[0];
        printf("In frame %d, thread %d, \t", frame_id, i);
        printf("zf: ");
        print_per_thread_per_task(*zf_stats_per_frame);
        printf("sum: %.3f\n", sum_time_this_frame_this_thread);
#endif
    }
    compute_avg_over_threads(zf_stats_per_frame, thread_num, break_down_num);
}

void Stats::update_stats_in_dodemul_bigstation(UNUSED int frame_id,
    int thread_num, int thread_num_offset,
    Stats_worker_per_frame* demul_stats_per_frame)
{
    for (int i = thread_num_offset; i < thread_num_offset + thread_num; i++) {
        update_stats_for_breakdowns(demul_stats_per_frame, i, DoerType::kDemul);

#if DEBUG_PRINT_STATS_PER_THREAD
        double sum_time_this_frame_this_thread
            = demul_stats_per_frame->duration_this_thread[0];
        printf("In frame %d, thread %d, \t", frame_id, i);
        printf("demul: ");
        print_per_thread_per_task(*demul_stats_per_frame);
        printf("sum: %.3f\n", sum_time_this_frame_this_thread);
#endif
    }
    compute_avg_over_threads(demul_stats_per_frame, thread_num, break_down_num);
}

void Stats::update_stats_in_doifft_bigstation(UNUSED int frame_id,
    int thread_num, int thread_num_offset,
    Stats_worker_per_frame* ifft_stats_per_frame,
    Stats_worker_per_frame* csi_stats_per_frame)
{
    for (int i = thread_num_offset; i < thread_num_offset + thread_num; i++) {
        update_stats_for_breakdowns(ifft_stats_per_frame, i, DoerType::kIFFT);
        update_stats_for_breakdowns(csi_stats_per_frame, i, DoerType::kCSI);

#if DEBUG_PRINT_STATS_PER_THREAD
        double sum_time_this_frame_this_thread
            = ifft_stats_per_frame->duration_this_thread[0]
            + csi_stats_per_frame->duration_this_thread[0];
        printf("In frame %d, thread %d, \t", frame_id, i);
        printf("csi: ");
        print_per_thread_per_task(*csi_stats_per_frame);
        printf("ifft: ");
        print_per_thread_per_task(*ifft_stats_per_frame);
        printf("sum: %.3f\n", sum_time_this_frame_this_thread);
#endif
    }
    compute_avg_over_threads(ifft_stats_per_frame, thread_num, break_down_num);
    compute_avg_over_threads(csi_stats_per_frame, thread_num, break_down_num);
}

void Stats::update_stats_in_doprecode_bigstation(UNUSED int frame_id,
    int thread_num, int thread_num_offset,
    Stats_worker_per_frame* precode_stats_per_frame)
{
    for (int i = thread_num_offset; i < thread_num_offset + thread_num; i++) {
        update_stats_for_breakdowns(
            precode_stats_per_frame, i, DoerType::kPrecode);

#if DEBUG_PRINT_STATS_PER_THREAD
        double sum_time_this_frame_this_thread
            = precode_stats_per_frame->duration_this_thread[0];
        printf("In frame %d, thread %d, \t", frame_id, i);
        printf("precode: ");
        print_per_thread_per_task(*precode_stats_per_frame);
        printf("sum: %.3f\n", sum_time_this_frame_this_thread);
#endif
    }
    compute_avg_over_threads(
        precode_stats_per_frame, thread_num, break_down_num);
}

void Stats::update_stats_in_functions_uplink_bigstation(int frame_id,
    Stats_worker_per_frame* fft_stats_per_frame,
    Stats_worker_per_frame* csi_stats_per_frame,
    Stats_worker_per_frame* zf_stats_per_frame,
    Stats_worker_per_frame* demul_stats_per_frame,
    Stats_worker_per_frame* decode_stats_per_frame)
{
    update_stats_in_dofft_bigstation(
        frame_id, fft_thread_num, 0, fft_stats_per_frame, csi_stats_per_frame);
    update_stats_in_dozf_bigstation(
        frame_id, zf_thread_num, fft_thread_num, zf_stats_per_frame);
    update_stats_in_dodemul_bigstation(frame_id, demul_thread_num,
        fft_thread_num + zf_thread_num, demul_stats_per_frame);
}

void Stats::update_stats_in_functions_downlink_bigstation(int frame_id,
    Stats_worker_per_frame* ifft_stats_per_frame,
    Stats_worker_per_frame* csi_stats_per_frame,
    Stats_worker_per_frame* zf_stats_per_frame,
    Stats_worker_per_frame* precode_stats_per_frame,
    Stats_worker_per_frame* encode_stats_per_frame)
{
    update_stats_in_doifft_bigstation(
        frame_id, fft_thread_num, 0, ifft_stats_per_frame, csi_stats_per_frame);
    update_stats_in_dozf_bigstation(
        frame_id, zf_thread_num, fft_thread_num, zf_stats_per_frame);
    update_stats_in_doprecode_bigstation(frame_id, demul_thread_num,
        fft_thread_num + zf_thread_num, precode_stats_per_frame);
}

void Stats::update_stats_in_functions_uplink_millipede(UNUSED int frame_id,
    Stats_worker_per_frame* fft_stats_per_frame,
    Stats_worker_per_frame* csi_stats_per_frame,
    Stats_worker_per_frame* zf_stats_per_frame,
    Stats_worker_per_frame* demul_stats_per_frame,
    Stats_worker_per_frame* decode_stats_per_frame)
{
    for (int i = 0; i < task_thread_num; i++) {
        update_stats_for_breakdowns(fft_stats_per_frame, i, DoerType::kFFT);
        update_stats_for_breakdowns(csi_stats_per_frame, i, DoerType::kCSI);
        update_stats_for_breakdowns(zf_stats_per_frame, i, DoerType::kZF);
        update_stats_for_breakdowns(demul_stats_per_frame, i, DoerType::kDemul);
        update_stats_for_breakdowns(
            decode_stats_per_frame, i, DoerType::kDecode);

#if DEBUG_PRINT_STATS_PER_THREAD
        double sum_time_this_frame_this_thread
            = fft_stats_per_frame->duration_this_thread[0]
            + csi_stats_per_frame->duration_this_thread[0]
            + zf_stats_per_frame->duration_this_thread[0]
            + demul_stats_per_frame->duration_this_thread[0]
            + decode_stats_per_frame->duration_this_thread[0];
        printf("In frame %d, thread %d, \t", frame_id, i);
        printf("csi: ");
        print_per_thread_per_task(*csi_stats_per_frame);
        printf("fft: ");
        print_per_thread_per_task(*fft_stats_per_frame);
        printf("zf: ");
        print_per_thread_per_task(*zf_stats_per_frame);
        printf("demul: ");
        print_per_thread_per_task(*demul_stats_per_frame);
#if USE_LDPC
        printf("decode: ");
        print_per_thread_per_task(*decode_stats_per_frame);
#endif
        printf("sum: %.3f\n", sum_time_this_frame_this_thread);
#endif
    }
    compute_avg_over_threads(
        fft_stats_per_frame, task_thread_num, break_down_num);
    compute_avg_over_threads(
        csi_stats_per_frame, task_thread_num, break_down_num);
    compute_avg_over_threads(
        zf_stats_per_frame, task_thread_num, break_down_num);
    compute_avg_over_threads(
        demul_stats_per_frame, task_thread_num, break_down_num);
    compute_avg_over_threads(
        decode_stats_per_frame, task_thread_num, break_down_num);
}

void Stats::update_stats_in_functions_downlink_millipede(UNUSED int frame_id,
    Stats_worker_per_frame* ifft_stats_per_frame,
    Stats_worker_per_frame* csi_stats_per_frame,
    Stats_worker_per_frame* zf_stats_per_frame,
    Stats_worker_per_frame* precode_stats_per_frame,
    Stats_worker_per_frame* encode_stats_per_frame)
{

    for (int i = 0; i < task_thread_num; i++) {
        update_stats_for_breakdowns(ifft_stats_per_frame, i, DoerType::kIFFT);
        update_stats_for_breakdowns(csi_stats_per_frame, i, DoerType::kCSI);
        update_stats_for_breakdowns(zf_stats_per_frame, i, DoerType::kZF);
        update_stats_for_breakdowns(
            precode_stats_per_frame, i, DoerType::kPrecode);
        update_stats_for_breakdowns(
            encode_stats_per_frame, i, DoerType::kEncode);

#if DEBUG_PRINT_STATS_PER_THREAD
        double sum_time_this_frame_this_thread
            = ifft_stats_per_frame->duration_this_thread[0]
            + csi_stats_per_frame->duration_this_thread[0]
            + zf_stats_per_frame->duration_this_thread[0]
            + precode_stats_per_frame->duration_this_thread[0]
            + encode_stats_per_frame->duration_this_thread[0];
        printf("In frame %d, thread %d, \t", frame_id, i);
        printf("csi: ");
        print_per_thread_per_task(*csi_stats_per_frame);
        printf("ifft: ");
        print_per_thread_per_task(*ifft_stats_per_frame);
        printf("zf: ");
        print_per_thread_per_task(*zf_stats_per_frame);
        printf("precode: ");
#if USE_LDPC
        print_per_thread_per_task(*precode_stats_per_frame);
        printf("encode: ");
#endif
        print_per_thread_per_task(*encode_stats_per_frame);
        printf("sum: %.3f\n", sum_time_this_frame_this_thread);
#endif
    }
    compute_avg_over_threads(
        ifft_stats_per_frame, task_thread_num, break_down_num);
    compute_avg_over_threads(
        csi_stats_per_frame, task_thread_num, break_down_num);
    compute_avg_over_threads(
        zf_stats_per_frame, task_thread_num, break_down_num);
    compute_avg_over_threads(
        precode_stats_per_frame, task_thread_num, break_down_num);
    compute_avg_over_threads(
        encode_stats_per_frame, task_thread_num, break_down_num);
}

void Stats::save_to_file()
{
    std::string cur_directory = TOSTRING(PROJECT_DIRECTORY);
    std::string filename = cur_directory + "/data/timeresult.txt";
    FILE* fp_debug = fopen(filename.c_str(), "w");
    rt_assert(fp_debug != nullptr,
        std::string("Open file failed ") + std::to_string(errno));
    printf("Stats: Saving master timestamps to %s\n", filename.c_str());

    if (config_->downlink_mode) {
        for (size_t ii = 0; ii < last_frame_id; ii++) {
            fprintf(fp_debug,
                "%.3f %.3f %.3f %.3f %.3f %.3f %.3f %.3f %.3f %.3f %.3f "
                "%.3f %.3f %.3f",
                cycles_to_us(master_get_tsc(TsType::kPilotRX, ii), freq_ghz),
                cycles_to_us(master_get_tsc(TsType::kRXDone, ii), freq_ghz),
                cycles_to_us(master_get_tsc(TsType::kFFTDone, ii), freq_ghz),
                cycles_to_us(master_get_tsc(TsType::kZFDone, ii), freq_ghz),
                cycles_to_us(
                    master_get_tsc(TsType::kPrecodeDone, ii), freq_ghz),
                cycles_to_us(master_get_tsc(TsType::kIFFTDone, ii), freq_ghz),
                cycles_to_us(master_get_tsc(TsType::kTXDone, ii), freq_ghz),
                cycles_to_us(
                    master_get_tsc(TsType::kTXProcessedFirst, ii), freq_ghz),
                csi_time_in_function[ii], zf_time_in_function[ii],
                precode_time_in_function[ii], ifft_time_in_function[ii],
                cycles_to_us(
                    master_get_tsc(TsType::kProcessingStarted, ii), freq_ghz),
                cycles_to_us(frame_start[0][ii], freq_ghz));

            if (config_->socket_thread_num > 1)
                fprintf(fp_debug, " %.3f",
                    cycles_to_us(frame_start[1][ii], freq_ghz));
            fprintf(fp_debug, "\n");
        }
    } else {
        // Print the header
        fprintf(fp_debug,
            "Pilot RX by socket threads (= reference time), "
            "kPilotRX, kProcessingStarted, kPilotAllRX, kFFTDone, kZFDone, "
            "kDemulDone, kRXDone, time in CSI, time in FFT, time in ZF, "
            "time in Demul\n");
        for (size_t i = 0; i < last_frame_id; i++) {
            size_t ref_tsc = SIZE_MAX;
            for (size_t j = 0; j < config_->socket_thread_num; j++) {
                ref_tsc = std::min(ref_tsc, frame_start[j][i]);
            }

            fprintf(fp_debug,
                "%.1f %.1f %.1f %.1f %.1f %.1f %.1f %.1f %.1f %.1f %.1f %.1f\n",
                cycles_to_us(ref_tsc - creation_tsc, freq_ghz),
                master_get_us_from_ref(TsType::kPilotRX, i, ref_tsc),
                master_get_us_from_ref(TsType::kProcessingStarted, i, ref_tsc),
                master_get_us_from_ref(TsType::kPilotAllRX, i, ref_tsc),
                master_get_us_from_ref(TsType::kFFTDone, i, ref_tsc),
                master_get_us_from_ref(TsType::kZFDone, i, ref_tsc),
                master_get_us_from_ref(TsType::kDemulDone, i, ref_tsc),
                master_get_us_from_ref(TsType::kRXDone, i, ref_tsc),
                csi_time_in_function[i], fft_time_in_function[i],
                zf_time_in_function[i], demul_time_in_function[i]);
        }
    }

    fclose(fp_debug);

    if (kIsWorkerTimingEnabled) {
        std::string filename_detailed
            = cur_directory + "/data/timeresult_detail.txt";
        printf("Stats: Printing detailed results to %s\n",
            filename_detailed.c_str());

        FILE* fp_debug_detailed = fopen(filename_detailed.c_str(), "w");
        rt_assert(fp_debug_detailed != nullptr,
            std::string("Open file failed ") + std::to_string(errno));

        for (size_t ii = 0; ii < last_frame_id; ii++) {
            fprintf(fp_debug_detailed,
                "%.3f %.3f %.3f %.3f %.3f %.3f %.3f %.3f %.3f \n",
                fft_time_in_function_details[0][ii],
                fft_time_in_function_details[1][ii],
                fft_time_in_function_details[2][ii],
                zf_time_in_function_details[0][ii],
                zf_time_in_function_details[1][ii],
                zf_time_in_function_details[2][ii],
                demul_time_in_function_details[0][ii],
                demul_time_in_function_details[1][ii],
                demul_time_in_function_details[2][ii]);
        }
        fclose(fp_debug_detailed);
    }
}

int Stats::get_total_task_count(DoerType doer_type, int thread_num)
{
    int total_count = 0;
    for (int i = 0; i < thread_num; i++) {
        total_count = total_count + get_duration_stat(doer_type, i)->task_count;
    }
    return total_count;
}

void Stats::print_summary()
{
    printf("Stats: total processed frames %zu\n", last_frame_id + 1);
    if (!kIsWorkerTimingEnabled) {
        printf("Stats: Worker timing is disabled. Not printing summary\n");
        return;
    }

<<<<<<< HEAD
    int BS_ANT_NUM = config_->BS_ANT_NUM;
    int PILOT_NUM = config_->pilot_symbol_num_perframe;
    int OFDM_DATA_NUM = config_->OFDM_DATA_NUM;
    int ul_data_symbol_num_perframe = config_->ul_data_symbol_num_perframe;
    int dl_data_symbol_num_perframe = config_->dl_data_symbol_num_perframe;
    int csi_total_count = get_total_task_count(DoerType::kCSI, task_thread_num);
    int fft_total_count = get_total_task_count(DoerType::kFFT, task_thread_num);
    int zf_total_count = get_total_task_count(DoerType::kZF, task_thread_num);
    int demul_total_count
=======
    auto& c = config_;
    int num_csi_tasks = get_total_task_count(DoerType::kCSI, task_thread_num);
    int num_fft_tasks = get_total_task_count(DoerType::kFFT, task_thread_num);
    int num_zf_tasks = get_total_task_count(DoerType::kZF, task_thread_num);
    int num_demul_tasks
>>>>>>> c06376c0
        = get_total_task_count(DoerType::kDemul, task_thread_num);
#if USE_LDPC
    int num_decode_tasks
        = get_total_task_count(DoerType::kDecode, task_thread_num);
    int num_encode_tasks
        = get_total_task_count(DoerType::kEncode, task_thread_num);
#endif
    int num_ifft_tasks = get_total_task_count(DoerType::kIFFT, task_thread_num);
    int num_precode_tasks
        = get_total_task_count(DoerType::kPrecode, task_thread_num);
<<<<<<< HEAD
    double csi_frames = (double)csi_total_count / BS_ANT_NUM / PILOT_NUM;
    double zf_frames = (double)zf_total_count / config_->zf_block_num;

    if (config_->downlink_mode) {
        double precode_frames = (double)precode_total_count / OFDM_DATA_NUM
            / dl_data_symbol_num_perframe;
        double ifft_frames = (double)ifft_total_count / BS_ANT_NUM
            / dl_data_symbol_num_perframe;
        printf("Downlink totals: ");
        printf("CSI %d (%.2f frames), ", csi_total_count, csi_frames);
        printf("ZF: %d (%.2f frames), ", zf_total_count, zf_frames);
#if USE_LDPC
        double encode_frames = (double)encode_total_count / nblocksInSymbol
            / UE_NUM / dl_data_symbol_num_perframe;
        printf("Encode: %d (%.2f frames), ", encode_total_count, encode_frames);
=======
    double csi_frames
        = (double)num_csi_tasks / c->BS_ANT_NUM / c->pilot_symbol_num_perframe;
    double zf_frames = (double)num_zf_tasks / c->zf_block_num;

    if (c->downlink_mode) {
        double precode_frames = (double)num_precode_tasks / c->OFDM_DATA_NUM
            / c->dl_data_symbol_num_perframe;
        double ifft_frames = (double)num_ifft_tasks / c->BS_ANT_NUM
            / c->dl_data_symbol_num_perframe;
        printf("Downlink totals (tasks, frames): ");
        printf("CSI (%d, %.2f), ", num_csi_tasks, csi_frames);
        printf("ZF (%d, %.2f), ", num_zf_tasks, zf_frames);
#if USE_LDPC
        double encode_frames = (double)num_encode_tasks
            / c->LDPC_config.nblocksInSymbol / c->UE_NUM
            / c->dl_data_symbol_num_perframe;
        printf("Encode (%d, %.2f), ", num_encode_tasks, encode_frames);
>>>>>>> c06376c0
#endif
        printf("Precode (%d, %.2f), ", num_precode_tasks, precode_frames);
        printf("IFFT (%d, %.2f)", num_ifft_tasks, ifft_frames);
        printf("\n");
        for (int i = 0; i < task_thread_num; i++) {
            int num_csi_i = get_duration_stat(DoerType::kCSI, i)->task_count;
            int num_zf_i = get_duration_stat(DoerType::kZF, i)->task_count;
            int num_precode_i
                = get_duration_stat(DoerType::kPrecode, i)->task_count;
            int num_ifft_i = get_duration_stat(DoerType::kIFFT, i)->task_count;

            double percent_csi = num_csi_i * 100.0 / num_csi_tasks;
            double percent_zf = num_zf_i * 100.0 / num_zf_tasks;
            double percent_precode = num_precode_i * 100.0 / num_precode_tasks;
            double percent_ifft = num_ifft_i * 100.0 / num_ifft_tasks;
            printf("Thread %d performed (tasks, fraction of tasks): ", i);
            printf("CSI (%d, %.2f%%), ", num_csi_i, percent_csi);
            printf("ZF (%d, %.2f%%), ", num_zf_i, percent_zf);
#if USE_LDPC
            int num_encode_i
                = get_duration_stat(DoerType::kEncode, i)->task_count;
            double percent_encode = num_encode_i * 100.0 / num_encode_tasks;
            printf("Encode (%d, %.2f%%), ", num_encode_i, percent_encode);
#endif
            printf("Precode (%d, %.2f%%), ", num_precode_i, percent_precode);
            printf("IFFT (%d, %.2f%%)", num_ifft_i, percent_ifft);
            printf("\n");
        }
    } else {
<<<<<<< HEAD
        double fft_frames = (double)fft_total_count / BS_ANT_NUM
            / ul_data_symbol_num_perframe;
        double demul_frames = (double)demul_total_count / OFDM_DATA_NUM
            / ul_data_symbol_num_perframe;
        printf("Uplink totals: ");
        printf("CSI %d (%.2f frames), ", csi_total_count, csi_frames);
        printf("ZF: %d (%.2f frames), ", zf_total_count, zf_frames);
        printf("FFT: %d (%.2f frames), ", fft_total_count, fft_frames);
        printf("Demul: %d (%.2f frames) ", demul_total_count, demul_frames);
#if USE_LDPC
        double decode_frames = (double)decode_total_count / nblocksInSymbol
            / UE_NUM / ul_data_symbol_num_perframe;
        printf("Decode: %d (%.2f frames)", decode_total_count, decode_frames);
=======
        double fft_frames = (double)num_fft_tasks / c->BS_ANT_NUM
            / c->ul_data_symbol_num_perframe;
        double demul_frames = (double)num_demul_tasks / c->OFDM_DATA_NUM
            / c->ul_data_symbol_num_perframe;
        printf("Uplink totals (tasks, frames): ");
        printf("CSI (%d, %.2f), ", num_csi_tasks, csi_frames);
        printf("ZF (%d, %.2f), ", num_zf_tasks, zf_frames);
        printf("FFT (%d, %.2f), ", num_fft_tasks, fft_frames);
        printf("Demul (%d, %.2f), ", num_demul_tasks, demul_frames);
#if USE_LDPC
        double decode_frames = (double)num_decode_tasks
            / c->LDPC_config.nblocksInSymbol / c->UE_NUM
            / c->ul_data_symbol_num_perframe;
        printf("Decode (%d, %.2f)", num_decode_tasks, decode_frames);
>>>>>>> c06376c0
#endif
        printf("\n");
        for (int i = 0; i < task_thread_num; i++) {
            int num_csi_i = get_duration_stat(DoerType::kCSI, i)->task_count;
            int num_fft_i = get_duration_stat(DoerType::kFFT, i)->task_count;
            int num_zf_i = get_duration_stat(DoerType::kZF, i)->task_count;
            int num_demul_i
                = get_duration_stat(DoerType::kDemul, i)->task_count;

            double percent_csi = num_csi_i * 100.0 / num_csi_tasks;
            double percent_fft = num_fft_i * 100.0 / num_fft_tasks;
            double percent_zf = num_zf_i * 100.0 / num_zf_tasks;
            double percent_demul = num_demul_i * 100.0 / num_demul_tasks;

            printf("Thread %d performed (tasks, fraction of tasks): ", i);
            printf("CSI (%d, %.1f%%), ", num_csi_i, percent_csi);
            printf("ZF (%d, %.1f%%), ", num_zf_i, percent_zf);
            printf("FFT (%d, %.1f%%), ", num_fft_i, percent_fft);
            printf("Demul (%d, %.1f%%), ", num_demul_i, percent_demul);
#if USE_LDPC
            int num_decode_i
                = get_duration_stat(DoerType::kDecode, i)->task_count;
            double percent_decode = num_decode_i * 100.0 / num_decode_tasks;
            printf("Decode (%d, %.1f%%) ", num_decode_i, percent_decode);
#endif
            printf("\n");
        }
    }
}<|MERGE_RESOLUTION|>--- conflicted
+++ resolved
@@ -558,23 +558,11 @@
         return;
     }
 
-<<<<<<< HEAD
-    int BS_ANT_NUM = config_->BS_ANT_NUM;
-    int PILOT_NUM = config_->pilot_symbol_num_perframe;
-    int OFDM_DATA_NUM = config_->OFDM_DATA_NUM;
-    int ul_data_symbol_num_perframe = config_->ul_data_symbol_num_perframe;
-    int dl_data_symbol_num_perframe = config_->dl_data_symbol_num_perframe;
-    int csi_total_count = get_total_task_count(DoerType::kCSI, task_thread_num);
-    int fft_total_count = get_total_task_count(DoerType::kFFT, task_thread_num);
-    int zf_total_count = get_total_task_count(DoerType::kZF, task_thread_num);
-    int demul_total_count
-=======
     auto& c = config_;
     int num_csi_tasks = get_total_task_count(DoerType::kCSI, task_thread_num);
     int num_fft_tasks = get_total_task_count(DoerType::kFFT, task_thread_num);
     int num_zf_tasks = get_total_task_count(DoerType::kZF, task_thread_num);
     int num_demul_tasks
->>>>>>> c06376c0
         = get_total_task_count(DoerType::kDemul, task_thread_num);
 #if USE_LDPC
     int num_decode_tasks
@@ -585,23 +573,6 @@
     int num_ifft_tasks = get_total_task_count(DoerType::kIFFT, task_thread_num);
     int num_precode_tasks
         = get_total_task_count(DoerType::kPrecode, task_thread_num);
-<<<<<<< HEAD
-    double csi_frames = (double)csi_total_count / BS_ANT_NUM / PILOT_NUM;
-    double zf_frames = (double)zf_total_count / config_->zf_block_num;
-
-    if (config_->downlink_mode) {
-        double precode_frames = (double)precode_total_count / OFDM_DATA_NUM
-            / dl_data_symbol_num_perframe;
-        double ifft_frames = (double)ifft_total_count / BS_ANT_NUM
-            / dl_data_symbol_num_perframe;
-        printf("Downlink totals: ");
-        printf("CSI %d (%.2f frames), ", csi_total_count, csi_frames);
-        printf("ZF: %d (%.2f frames), ", zf_total_count, zf_frames);
-#if USE_LDPC
-        double encode_frames = (double)encode_total_count / nblocksInSymbol
-            / UE_NUM / dl_data_symbol_num_perframe;
-        printf("Encode: %d (%.2f frames), ", encode_total_count, encode_frames);
-=======
     double csi_frames
         = (double)num_csi_tasks / c->BS_ANT_NUM / c->pilot_symbol_num_perframe;
     double zf_frames = (double)num_zf_tasks / c->zf_block_num;
@@ -619,7 +590,6 @@
             / c->LDPC_config.nblocksInSymbol / c->UE_NUM
             / c->dl_data_symbol_num_perframe;
         printf("Encode (%d, %.2f), ", num_encode_tasks, encode_frames);
->>>>>>> c06376c0
 #endif
         printf("Precode (%d, %.2f), ", num_precode_tasks, precode_frames);
         printf("IFFT (%d, %.2f)", num_ifft_tasks, ifft_frames);
@@ -649,21 +619,6 @@
             printf("\n");
         }
     } else {
-<<<<<<< HEAD
-        double fft_frames = (double)fft_total_count / BS_ANT_NUM
-            / ul_data_symbol_num_perframe;
-        double demul_frames = (double)demul_total_count / OFDM_DATA_NUM
-            / ul_data_symbol_num_perframe;
-        printf("Uplink totals: ");
-        printf("CSI %d (%.2f frames), ", csi_total_count, csi_frames);
-        printf("ZF: %d (%.2f frames), ", zf_total_count, zf_frames);
-        printf("FFT: %d (%.2f frames), ", fft_total_count, fft_frames);
-        printf("Demul: %d (%.2f frames) ", demul_total_count, demul_frames);
-#if USE_LDPC
-        double decode_frames = (double)decode_total_count / nblocksInSymbol
-            / UE_NUM / ul_data_symbol_num_perframe;
-        printf("Decode: %d (%.2f frames)", decode_total_count, decode_frames);
-=======
         double fft_frames = (double)num_fft_tasks / c->BS_ANT_NUM
             / c->ul_data_symbol_num_perframe;
         double demul_frames = (double)num_demul_tasks / c->OFDM_DATA_NUM
@@ -678,7 +633,6 @@
             / c->LDPC_config.nblocksInSymbol / c->UE_NUM
             / c->ul_data_symbol_num_perframe;
         printf("Decode (%d, %.2f)", num_decode_tasks, decode_frames);
->>>>>>> c06376c0
 #endif
         printf("\n");
         for (int i = 0; i < task_thread_num; i++) {
