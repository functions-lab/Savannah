/**
 * Author: Jian Ding
 * Email: jianding17@gmail.com
 * 
 */
#include "dofft.hpp"
<<<<<<< HEAD
#include "Consumer.hpp"

DoFFT::DoFFT(Config* cfg, int in_tid, Consumer& in_consumer,
    Table<char>& in_socket_buffer, Table<int>& in_socket_buffer_status,
    Table<complex_float>& in_data_buffer, Table<complex_float>& in_csi_buffer,
    Stats* in_stats_manager)
    : config_(cfg)
    , tid(in_tid)
    , consumer_(in_consumer)
    , socket_buffer_(in_socket_buffer)
    , socket_buffer_status_(in_socket_buffer_status)
    , data_buffer_(in_data_buffer)
    , csi_buffer_(in_csi_buffer)
    , FFT_task_duration(&in_stats_manager->fft_stats_worker.task_duration)
    , FFT_task_count(in_stats_manager->fft_stats_worker.task_count)
    , CSI_task_duration(&in_stats_manager->csi_stats_worker.task_duration)
    , CSI_task_count(in_stats_manager->csi_stats_worker.task_count)
{
    (void)DftiCreateDescriptor(&mkl_handle, DFTI_SINGLE, DFTI_COMPLEX,
        1, config_->OFDM_CA_NUM);
=======

DoFFT::DoFFT(Config *cfg, int in_tid, int in_transpose_block_size, 
    moodycamel::ConcurrentQueue<Event_data> *in_complete_task_queue, moodycamel::ProducerToken *in_task_ptok,
    char **in_socket_buffer, int **in_socket_buffer_status, complex_float **in_data_buffer_, complex_float **in_csi_buffer, float *in_pilots,
    complex_float **in_dl_ifft_buffer, char *in_dl_socket_buffer, complex_float **in_calib_buffer, 
    double **in_FFT_task_duration, double **in_CSI_task_duration, int *in_FFT_task_count, int *in_CSI_task_count,
    double **in_IFFT_task_duration, int *in_IFFT_task_count, double **in_RC_task_duration, int *in_RC_task_count) 
{
    config_ = cfg;
    BS_ANT_NUM = cfg->BS_ANT_NUM;
    UE_NUM = cfg->UE_NUM;
    OFDM_CA_NUM = cfg->OFDM_CA_NUM;
    OFDM_DATA_NUM = cfg->OFDM_DATA_NUM;
    OFDM_DATA_START = cfg->OFDM_DATA_START;
    OFDM_PREFIX_LEN = cfg->OFDM_PREFIX_LEN;
    TX_PREFIX_LEN = cfg->TX_PREFIX_LEN;
    CP_LEN = cfg->CP_LEN;
    subframe_num_perframe = cfg->symbol_num_perframe;
    data_subframe_num_perframe = cfg->data_symbol_num_perframe;
    packet_length = cfg->packet_length;
    packet_header_offset = cfg->packet_header_offset;
    buffer_subframe_num_ = subframe_num_perframe * BS_ANT_NUM * SOCKET_BUFFER_FRAME_NUM;

    tid = in_tid;
    transpose_block_size = in_transpose_block_size;
    complete_task_queue_ = in_complete_task_queue;
    task_ptok = in_task_ptok;

    socket_buffer_ = in_socket_buffer;
    socket_buffer_status_ = in_socket_buffer_status;
    data_buffer_ = in_data_buffer_;
    csi_buffer_ = in_csi_buffer;
    calib_buffer_ = in_calib_buffer;
    pilots_ = in_pilots;

    dl_socket_buffer_ = in_dl_socket_buffer;
    dl_ifft_buffer_ = in_dl_ifft_buffer;


    FFT_task_duration = in_FFT_task_duration;
    CSI_task_duration = in_CSI_task_duration;
    FFT_task_count = in_FFT_task_count;
    CSI_task_count = in_CSI_task_count;
    IFFT_task_duration = in_IFFT_task_duration;
    IFFT_task_count = in_IFFT_task_count;
    RC_task_duration = in_RC_task_duration;
    RC_task_count = in_RC_task_count;

    int FFT_buffer_block_num = 1;
    fft_buffer_.FFT_inputs = (complex_float **)malloc(FFT_buffer_block_num * sizeof(complex_float *)); 
    for (int i = 0; i < FFT_buffer_block_num; i++) {
        fft_buffer_.FFT_inputs[i] = (complex_float *)aligned_alloc(64, OFDM_CA_NUM * sizeof(complex_float));
        memset(fft_buffer_.FFT_inputs[i], 0, sizeof(OFDM_CA_NUM * sizeof(complex_float)));
    }

    fft_buffer_.FFT_outputs = (complex_float **)malloc(FFT_buffer_block_num * sizeof(complex_float *));
    for (int i = 0; i < FFT_buffer_block_num; i++) {
        fft_buffer_.FFT_outputs[i] = (complex_float *)aligned_alloc(64, OFDM_CA_NUM * sizeof(complex_float));
    }

    mkl_status = DftiCreateDescriptor(&mkl_handle, DFTI_SINGLE, DFTI_COMPLEX, 1, OFDM_CA_NUM);
>>>>>>> ae47878c
    // mkl_status = DftiSetValue(mkl_handle, DFTI_PLACEMENT, DFTI_NOT_INPLACE);
    (void)DftiCommitDescriptor(mkl_handle);

    int FFT_buffer_block_num = 1;
    int OFDM_CA_NUM = config_->OFDM_CA_NUM;
    fft_buffer_.FFT_inputs.calloc(FFT_buffer_block_num, OFDM_CA_NUM, 64);
    fft_buffer_.FFT_outputs.calloc(FFT_buffer_block_num, OFDM_CA_NUM, 64);
}

DoFFT::~DoFFT()
{
    DftiFreeDescriptor(&mkl_handle);
    fft_buffer_.FFT_inputs.free();
    fft_buffer_.FFT_outputs.free();
}

void DoFFT::FFT(int offset)
{
#if DEBUG_UPDATE_STATS
    double start_time = get_time();
#endif

    int socket_thread_id, cur_offset;
    interpreteOffset2d_setbits(offset, &socket_thread_id, &cur_offset, 28);
    offset = cur_offset;
    // int socket_thread_id = offset / buffer_subframe_num_;
    // offset = offset - socket_thread_id * buffer_subframe_num;
    // offset = offset % buffer_subframe_num_;
    // printf("In doFFT: socket_thread: %d offset %d\n", socket_thread_id, offset);
    // read info of one frame
    int packet_length = config_->packet_length;
    char* cur_buffer_ptr = socket_buffer_[socket_thread_id] + (long long)offset * packet_length;
    struct Packet* pkt = (struct Packet*)cur_buffer_ptr;
    int frame_id = pkt->frame_id % 10000;
    int subframe_id = pkt->symbol_id;
    // int cell_id = pkt->cell_id;
    int ant_id = pkt->ant_id;
    // printf("thread %d process frame_id %d, subframe_id %d, cell_id %d, ant_id %d\n", tid, frame_id, subframe_id, cell_id, ant_id);
    // remove CP, do FFT
    // int delay_offset = 0;
    // int FFT_buffer_target_id = getFFTBufferIndex(frame_id, subframe_id, ant_id);
    // int FFT_buffer_target_id = (frame_id % TASK_BUFFER_FRAME_NUM) * (subframe_num_perframe) + subframe_id;

    // transfer ushort to float
<<<<<<< HEAD
    int OFDM_PREFIX_LEN = config_->OFDM_PREFIX_LEN;
    int OFDM_CA_NUM = config_->OFDM_CA_NUM;
    short* cur_buffer_ptr_ushort = (short*)(cur_buffer_ptr + 64 + OFDM_PREFIX_LEN * 2);
=======
    short *cur_buffer_ptr_ushort = (short *)(cur_buffer_ptr + packet_header_offset + OFDM_PREFIX_LEN * sizeof(short) * 2);
>>>>>>> ae47878c
    // float *cur_fft_buffer_float = (float *)fft_buffer_.FFT_inputs[FFT_buffer_target_id];
    // float *cur_fft_buffer_float = (float *)(fft_buffer_.FFT_inputs[FFT_buffer_target_id] + ant_id * OFDM_CA_NUM);
    // float *cur_fft_buffer_float = (float *)(fft_buffer_.FFT_inputs[tid] + ant_id * OFDM_CA_NUM);
    float* cur_fft_buffer_float = (float*)(fft_buffer_.FFT_inputs[0]);

<<<<<<< HEAD
    int pilot_symbol = -1;
    if (config_->isPilot(frame_id, subframe_id))
        pilot_symbol = 1;
    else if (config_->isUplink(frame_id, subframe_id))
        pilot_symbol = 0;
=======
    int cur_symbol_type = UNKNOWN;
    if (config_->isUplink(frame_id, subframe_id))
        cur_symbol_type = UL;
    else if (config_->isPilot(frame_id, subframe_id))
        cur_symbol_type = PILOT;
    else if (config_->isCalDlPilot(frame_id, subframe_id))
        cur_symbol_type = CAL_DL;
    else if (config_->isCalUlPilot(frame_id, subframe_id))
        cur_symbol_type = CAL_UL;
>>>>>>> ae47878c

    // Use SIMD
    // reference: https://stackoverflow.com/questions/50597764/convert-signed-short-to-float-in-c-simd
    // 0x4380'8000
    const __m256 magic = _mm256_set1_ps(float((1 << 23) + (1 << 15)) / 32768.f);
    const __m256i magic_i = _mm256_castps_si256(magic);
    for (size_t i = 0; i < OFDM_CA_NUM * 2; i += 16) {
        // get input:
        __m128i val = _mm_load_si128((__m128i*)(cur_buffer_ptr_ushort + i)); // port 2,3

        __m128i val1 = _mm_load_si128((__m128i*)(cur_buffer_ptr_ushort + i + 8));
        // interleave with 0x0000
        __m256i val_unpacked = _mm256_cvtepu16_epi32(val); // port 5
        /// convert by xor-ing and subtracting magic value:
        // VPXOR avoids port5 bottlenecks on Intel CPUs before SKL
        __m256i val_f_int = _mm256_xor_si256(val_unpacked, magic_i); // port 0,1,5
        __m256 val_f = _mm256_castsi256_ps(val_f_int); // no instruction
        __m256 converted = _mm256_sub_ps(val_f, magic); // port 1,5 ?
        // store:
        // __m256 converted = _mm256_set1_ps(0);
        _mm256_store_ps(cur_fft_buffer_float + i, converted); // port 2,3,4,7
        // _mm256_load_ps((cur_fft_buffer_float + i));

        __m256i val_unpacked1 = _mm256_cvtepu16_epi32(val1); // port 5
        /// convert by xor-ing and subtracting magic value:
        // VPXOR avoids port5 bottlenecks on Intel CPUs before SKL
        __m256i val_f_int1 = _mm256_xor_si256(val_unpacked1, magic_i); // port 0,1,5
        __m256 val_f1 = _mm256_castsi256_ps(val_f_int1); // no instruction
        __m256 converted1 = _mm256_sub_ps(val_f1, magic); // port 1,5 ?
        // store:
        // __m256 converted = _mm256_set1_ps(0);
        _mm256_store_ps(cur_fft_buffer_float + i + 8, converted1); // port 2,3,4,7
        // _mm256_load_ps((cur_fft_buffer_float + i));
    }

<<<<<<< HEAD
#if DEBUG_PLOT
    if (subframe_id == 0 && frame_id == 100 && ant_id == 1) {
        std::vector<float> rx(cur_fft_buffer_float, cur_fft_buffer_float + 2304 * 2);
        std::vector<double> rx_I(2304);
        for (int i = 0; i < 2304; i++)
            rx_I[i] = (double)rx[2 * i];
        FILE* fi = fopen("rx100_0_1.bin", "wb");
        fwrite(rx_I.data(), sizeof(float), 2304 * 2, fi);
        fclose(fi);
    }
#endif

=======
>>>>>>> ae47878c
    // printf("In doFFT thread %d: frame: %d, subframe: %d, ant: %d\n", tid, frame_id%TASK_BUFFER_FRAME_NUM, subframe_id, ant_id);
    // printf("FFT input\n");
    // for ( int i = 0; i< OFDM_CA_NUM; i++) {
    //     // std::cout <<"("<<i<<", "<<(*(fft_buffer_.FFT_inputs[0] +i)).real<<","<<(*(fft_buffer_.FFT_inputs[0] +i)).imag<<") ";
    //     std::cout <<" "<<(*(fft_buffer_.FFT_inputs[0] +i)).real<<"+"<<(*(fft_buffer_.FFT_inputs[0] +i)).imag<<"*1j";
    //     // cout <<"("<<(*(fft_buffer_.FFT_inputs[FFT_buffer_target_id]+i)).real<<","<<(*(fft_buffer_.FFT_inputs[FFT_buffer_target_id]+i)).imag<<") ";
    //     // printf("(%.4f, %.4f) ", *((float *)(fft_buffer_.FFT_inputs[FFT_buffer_target_id] + ant_id * OFDM_CA_NUM+i)), *((float *)(fft_buffer_.FFT_inputs[FFT_buffer_target_id] + ant_id * OFDM_CA_NUM+i)+1));
    // }
    // printf("\n size of float _Complex: %d", sizeof(float _Complex));
    // printf("\n");

#if DEBUG_UPDATE_STATS_DETAILED
    double start_time1 = get_time();
    double duration1 = start_time1 - start_time;
<<<<<<< HEAD
    if (pilot_symbol == 0)
        (*FFT_task_duration)[tid * 8][1] += duration1;
    else
        (*CSI_task_duration)[tid * 8][1] += duration1;
=======
    if (cur_symbol_type == UL)
        FFT_task_duration[tid * 8][1] += duration1;
    else if (cur_symbol_type == PILOT) 
        CSI_task_duration[tid * 8][1] += duration1;
    else if (cur_symbol_type == CAL_DL || cur_symbol_type == CAL_UL)
	RC_task_duration[tid * 8][1] += duration1;
>>>>>>> ae47878c
#endif
    // for(int i = 0; i < (OFDM_CA_NUM - delay_offset) * 2; i++)
    //     cur_fft_buffer_float[i] = cur_ptr_buffer_ushort[OFDM_PREFIX_LEN + delay_offset + i] * csi_format_offset;

    // append zero
    // if(delay_offset > 0)
    //     memset((char *)fft_buffer_.FFT_inputs[FFT_buffer_target_id]
    //         + (OFDM_CA_NUM - delay_offset) * 2 * sizeof(float), 0, sizeof(float) * 2 * delay_offset);
    // mufft_execute_plan_1d(muplans_[tid], fft_buffer_.FFT_outputs[tid] + ant_id * OFDM_CA_NUM,
    //     fft_buffer_.FFT_inputs[tid] + ant_id * OFDM_CA_NUM);
    // mufft_execute_plan_1d(muplans_, fft_buffer_.FFT_outputs[0], fft_buffer_.FFT_inputs[0]);

    DftiComputeForward(mkl_handle, fft_buffer_.FFT_inputs[0]);
    // DftiComputeForward(mkl_handle, fft_buffer_.FFT_inputs[0], fft_buffer_.FFT_outputs[0]);

#if DEBUG_UPDATE_STATS_DETAILED
    double start_time2 = get_time();
    double duration2 = start_time2 - start_time1;
<<<<<<< HEAD
    if (pilot_symbol == 0)
        (*FFT_task_duration)[tid * 8][2] += duration2;
    else
        (*CSI_task_duration)[tid * 8][2] += duration2;
=======
    if (cur_symbol_type == UL)
        FFT_task_duration[tid * 8][2] += duration2;
    else if (cur_symbol_type == PILOT) 
        CSI_task_duration[tid * 8][2] += duration2;
    else if (cur_symbol_type == CAL_DL || cur_symbol_type == CAL_UL)
	RC_task_duration[tid * 8][2] += duration2;
>>>>>>> ae47878c
#endif
        // mufft_execute_plan_1d(muplans_[tid], fft_buffer_.FFT_outputs[FFT_buffer_target_id] + ant_id * OFDM_CA_NUM,
        //     fft_buffer_.FFT_inputs[FFT_buffer_target_id] + ant_id * OFDM_CA_NUM);
        // printf("In doFFT thread %d: frame: %d, subframe: %d, ant: %d\n", tid, frame_id%TASK_BUFFER_FRAME_NUM, subframe_id, ant_id);
        // printf("FFT output\n");
        // for ( int i = 0; i< OFDM_CA_NUM; i++) {
        //     std::cout <<"("<<i<<", "<<(*(fft_buffer_.FFT_outputs[0] +i)).real<<","<<(*(fft_buffer_.FFT_outputs[0] +i)).imag<<") ";
        //     // cout <<"("<<(*(fft_buffer_.FFT_inputs[FFT_buffer_target_id]+i)).real<<","<<(*(fft_buffer_.FFT_inputs[FFT_buffer_target_id]+i)).imag<<") ";
        //     // printf("(%.4f, %.4f) ", *((float *)(fft_buffer_.FFT_inputs[FFT_buffer_target_id] + ant_id * OFDM_CA_NUM+i)), *((float *)(fft_buffer_.FFT_inputs[FFT_buffer_target_id] + ant_id * OFDM_CA_NUM+i)+1));
        // }
        // printf("\n");
        // printf("\n FFT output: \n");
        // for ( int i = 0; i< OFDM_CA_NUM; i++) {
        //     printf("(%.4f, %.4f) ", *((float *)(fft_buffer_.FFT_outputs[tid]+i)), *((float *)(fft_buffer_.FFT_outputs[tid]+i)+1));
        //      // printf("(%.4f, %.4f) ", *((float *)(fft_buffer_.FFT_outputs[FFT_buffer_target_id] + ant_id * OFDM_CA_NUM+i)), *((float *)(fft_buffer_.FFT_outputs[FFT_buffer_target_id] + ant_id * OFDM_CA_NUM+i)+1));
        // }
        // printf("\n");

#if DEBUG_PRINT_IN_TASK
    printf("In doFFT thread %d: frame: %d, subframe: %d, ant: %d\n", tid, frame_id % TASK_BUFFER_FRAME_NUM, subframe_id, ant_id);
#endif
#if DEBUG_UPDATE_STATS_DETAILED
    double start_time_part3 = get_time();
#endif
    // if it is pilot part, do CE
<<<<<<< HEAD
    int BS_ANT_NUM = config_->BS_ANT_NUM;
    if (pilot_symbol == 1) {
        int pilot_id = subframe_id;
=======
    if(cur_symbol_type == PILOT) {
        int UE_id = config_->getPilotSFIndex(frame_id, subframe_id); //subframe_id;
>>>>>>> ae47878c
        // int ca_offset = (frame_id % TASK_BUFFER_FRAME_NUM) * OFDM_CA_NUM;
        // int csi_offset = ant_id + UE_id * BS_ANT_NUM;
        int subframe_offset = (frame_id % TASK_BUFFER_FRAME_NUM) * config_->pilot_symbol_num_perframe + pilot_id;
        // int csi_offset = UE_id + ant_id * UE_NUM;

        int sc_idx = config_->OFDM_DATA_START;
        // float* cur_fft_buffer_float_output = (float*)(fft_buffer_.FFT_outputs[tid] + ant_id * OFDM_CA_NUM);
        float* cur_fft_buffer_float_output = (float*)(fft_buffer_.FFT_inputs[0]); //+ sc_idx * 2;

        // Use SIMD
        float* csi_buffer_ptr = (float*)(csi_buffer_[subframe_offset]);
        //int dst_idx = 0;

        int transpose_block_size = config_->transpose_block_size;
        // int cache_line_num = transpose_block_size / 8;
        // int iteration_per_page = 64 / cache_line_num;
        // int offset_in_page = config_->OFDM_DATA_START / 8;
        int OFDM_DATA_NUM = config_->OFDM_DATA_NUM;
        int block_num = OFDM_DATA_NUM / transpose_block_size;
        float* pilots_ = config_->pilots_;
        _mm_prefetch((char*)pilots_, _MM_HINT_T0);
        for (int block_idx = 0; block_idx < block_num; block_idx++) {
            // if (block_idx % iteration_per_page == 0 && block_idx < block_num - iteration_per_page)
            //     float temp = *(cur_fft_buffer_float_output + sc_idx * 2 + 1024);
            for (int sc_inblock_idx = 0; sc_inblock_idx < transpose_block_size; sc_inblock_idx += 8) {
                // load 8 floats (4 bytes) / 4 complex floats
                float* src_ptr_cur = cur_fft_buffer_float_output + sc_idx * 2;
                // _mm_prefetch((char*)(src_ptr_cur + 16), _MM_HINT_T0);
                // _mm_prefetch((char*)(pilots_ + sc_idx * 2 + 16), _MM_HINT_T0);
                __m256 pilot_rx = _mm256_load_ps(src_ptr_cur);
                __m256 pilot_tx = _mm256_set_ps(pilots_[sc_idx + 3], pilots_[sc_idx + 3], pilots_[sc_idx + 2], pilots_[sc_idx + 2],
                    pilots_[sc_idx + 1], pilots_[sc_idx + 1], pilots_[sc_idx], pilots_[sc_idx]);
                __m256 csi_est = _mm256_mul_ps(pilot_rx, pilot_tx);

                __m256 pilot_rx1 = _mm256_load_ps(src_ptr_cur + 8);
                __m256 pilot_tx1 = _mm256_set_ps(pilots_[sc_idx + 7], pilots_[sc_idx + 7], pilots_[sc_idx + 6], pilots_[sc_idx + 6],
                    pilots_[sc_idx + 5], pilots_[sc_idx + 5], pilots_[sc_idx + 4], pilots_[sc_idx + 4]);
                __m256 csi_est1 = _mm256_mul_ps(pilot_rx1, pilot_tx1);

                float* tar_ptr_cur = csi_buffer_ptr + (block_idx * BS_ANT_NUM + ant_id) * transpose_block_size * 2 + sc_inblock_idx * 2;
                _mm256_stream_ps(tar_ptr_cur, csi_est);
                _mm256_stream_ps(tar_ptr_cur + 8, csi_est1);
                // printf("subcarrier index: %d, pilot: %.2f, %.2f, %.2f, %2.f\n", sc_idx, pilots_[sc_idx], pilots_[sc_idx+1], pilots_[sc_idx+2], pilots_[sc_idx+3]);
                // float *temp = (float *) &csi_est;
                // float *temp_rx = (float *)&pilot_rx;
                // float *temp_tx = (float *)&pilot_tx;
                // printf("Pilot_rx: %.5f, %.5f, %.5f, %.5f, %.5f, %.5f, %.5f, %.5f\n ", temp_rx[0],temp_rx[1],temp_rx[2],temp_rx[3],temp_rx[4],temp_rx[5],temp_rx[6],temp_rx[7]);
                // printf("Pilot_tx: %.5f, %.5f, %.5f, %.5f, %.5f, %.5f, %.5f, %.5f\n ", temp_tx[0],temp_tx[1],temp_tx[2],temp_tx[3],temp_tx[4],temp_tx[5],temp_tx[6],temp_tx[7]);
                // printf("CSI: %.5f, %.5f, %.5f, %.5f, %.5f, %.5f, %.5f, %.5f\n ", temp[0],temp[1],temp[2],temp[3],temp[4],temp[5],temp[6],temp[7]);
                sc_idx += 8;
            }
        }

        // std::cout<<"Before: "<<std::endl;
        // for (int i =0;i<OFDM_CA_NUM; i++) {
        //     std::cout<<"("<<i<<", "<<fft_buffer_.FFT_inputs[tid][i].real<<","<<fft_buffer_.FFT_inputs[tid][i].imag<<") ";
        // }
        // std::cout<<std::endl;
        // printf("In doFFT thread %d: frame: %d, subframe: %d, ant: %d\n", tid, frame_id%TASK_BUFFER_FRAME_NUM, subframe_id, ant_id);
        // std::cout<<"After: "<<std::endl;
        // for (int i =0;i<OFDM_CA_NUM; i++) {
        //     cout<<"("<<i<<", "<<fft_buffer_.FFT_outputs[tid][i].real*pilots_[i]<<","<<fft_buffer_.FFT_outputs[tid][i].imag*pilots_[i]<<") ";
        // }
        // for (int i =0;i<OFDM_DATA_NUM*BS_ANT_NUM; i++) {
        //     std::cout<<"("<<i<<", "<<csi_buffer_[subframe_offset][i].real<<"+j"<<csi_buffer_[subframe_offset][i].imag<<") ";
        // }
        // std::cout<<std::endl;

<<<<<<< HEAD
    } else if (pilot_symbol == 0) {

        int data_subframe_id = subframe_id - config_->pilot_symbol_num_perframe;
        int data_subframe_num_perframe = config_->data_symbol_num_perframe;
=======
    }
    else if (cur_symbol_type == UL) {
        int data_subframe_id = config_->getUlSFIndex(frame_id, subframe_id); //subframe_id - UE_NUM;
>>>>>>> ae47878c
        int frame_offset = (frame_id % TASK_BUFFER_FRAME_NUM) * data_subframe_num_perframe + data_subframe_id;

        // cx_fmat mat_fft_cx_output((cx_float *)fft_buffer_.FFT_outputs[FFT_buffer_target_id], OFDM_CA_NUM, 1, false);

        /* //naive transpose
        for(int j = 0; j < OFDM_CA_NUM; j++)
        {
            data_buffer_.data[frame_offset][ant_id + j * BS_ANT_NUM] = fft_buffer_.FFT_outputs[FFT_buffer_target_id][j];
        }
        */
        // block transpose
        // src_ptr: point to the start of subframe (subframe size: OFDM_CA_NUM)
        // 2048 float values
        // cx_float *src_ptr = (cx_float *)&fft_buffer_.FFT_outputs[FFT_buffer_target_id][0];
        // cx_mat mat_data_buffer(src_ptr, BS_ANT_NUM, )

        // float *src_ptr = (float *)&fft_buffer_.FFT_outputs[FFT_buffer_target_id][0];
        // float *src_ptr = (float *)&fft_buffer_.FFT_outputs[tid][ant_id*OFDM_CA_NUM] + config_->OFDM_DATA_START * 2;
        float* src_ptr = (float*)fft_buffer_.FFT_inputs[0] + config_->OFDM_DATA_START * 2;

        // printf("FFT output: \n");
        // for ( int i = 0; i< OFDM_CA_NUM; i++) {
        //      printf("(%.4f, %.4f) ", *(src_ptr+i*2), *(src_ptr+i*2+1));
        // }
        // printf("\n");

        // tar_ptr: point to the start of subframe with size BS_ANT_NUM * OFDM_CA_NUM
        // 96*1024*2 float values
        int transpose_block_size = config_->transpose_block_size;
        float* tar_ptr = (float*)&data_buffer_[frame_offset][0];
        // copy data from fft_outputs to data_buffer
        // 1024*2/8 = 256 iterations, copy 8 bytes every time
        // c2 = 0, 1, ..., 1024/64*2-1 = 31
        // c2*transpose_block_size = 0, 64, 128, ..., 2048-64
        int cache_line_num = transpose_block_size / 8;
        // int iteration_per_page = 64 / cache_line_num;
        // int offset_in_page = config_->OFDM_DATA_START / 8;
        int block_num = config_->OFDM_DATA_NUM / transpose_block_size;
        for (int c2 = 0; c2 < block_num; c2++) {
            // c3 = 0, 1, ..., transpose_block_size/8 -1 = 7
            // c3*8 = 0, 8, ..., 64-8
            // if (c2 % iteration_per_page == 0 && c2 < block_num - iteration_per_page)
            //     float temp = *(src_ptr + 1024);
            for (int c3 = 0; c3 < cache_line_num; c3++) {
                // data: 256 bits = 32 bytes = 8 float values = 4 subcarriers

                // __m256 data = _mm256_load_ps(src_ptr);
                // original data order: SCs of ant1, SCs of ant2, ..., SCs of ant 96
                // transposed data order: SC1-32 of ants, SC33-64 of ants, ..., SC993-1024 of ants (32 blocks each with 32 subcarriers)
                // prefetch a cache line
                // _mm_prefetch((char*)(src_ptr + 16), _MM_HINT_T0);
                float* tar_ptr_cur = tar_ptr + (c2 * BS_ANT_NUM + ant_id) * transpose_block_size * 2 + c3 * 16;
                _mm256_stream_ps(tar_ptr_cur, _mm256_load_ps(src_ptr));
                _mm256_stream_ps(tar_ptr_cur + 8, _mm256_load_ps(src_ptr + 8));
                // printf("In deFFT thread %d: frame %d, subframe %d, subcarrier %d %d, address offset: %d\n", tid, frame_id, subframe_id, c2, c3, tar_ptr_cur - src_ptr);
                src_ptr += 16;
            }
        }
    }
    else if (((cur_symbol_type == CAL_DL) && (ant_id == config_->ref_ant)) || 
		   ((cur_symbol_type == CAL_UL) && (ant_id != config_->ref_ant))) {
        int frame_offset = (frame_id % TASK_BUFFER_FRAME_NUM);
        int ant_offset = ant_id * OFDM_DATA_NUM;
        float *src_ptr = (float *)fft_buffer_.FFT_inputs[0] + OFDM_DATA_START * 2;
        float *tar_ptr = (float *)&calib_buffer_[frame_offset][ant_offset];
        int cache_line_num = transpose_block_size / 8;
        int block_num = OFDM_DATA_NUM / transpose_block_size;
        for(int c2 = 0; c2 < block_num; c2++) {
            for(int c3 = 0; c3 < cache_line_num; c3++) {
                float *tar_ptr_cur = tar_ptr + c2 * transpose_block_size * 2 + c3 * 16;
                _mm256_stream_ps(tar_ptr_cur, _mm256_load_ps(src_ptr));
                _mm256_stream_ps(tar_ptr_cur + 8, _mm256_load_ps(src_ptr + 8));
                src_ptr += 16;
            }
        }
    } else {
        printf("unkown or unsupported symbol type.\n");     
    }
#if DEBUG_UPDATE_STATS_DETAILED
    double end_time = get_time();
    double duration3 = end_time - start_time_part3;
<<<<<<< HEAD
    if (pilot_symbol == 0)
        (*FFT_task_duration)[tid * 8][3] += duration3;
=======
    if (cur_symbol_type == 0)
        FFT_task_duration[tid * 8][3] += duration3;
>>>>>>> ae47878c
    else
        (*CSI_task_duration)[tid * 8][3] += duration2;
#endif

    // after finish
    socket_buffer_status_[socket_thread_id][offset] = 0; // now empty
    // printf("In doFFT: emptied socket buffer frame: %d, subframe: %d, ant: %d, offset: %d\n",frame_id, subframe_id, ant_id, offset);
    // inform main thread
#if DEBUG_UPDATE_STATS
    double duration = get_time() - start_time;
<<<<<<< HEAD
    if (pilot_symbol == 0) {
        FFT_task_count[tid * 16] = FFT_task_count[tid * 16] + 1;
        (*FFT_task_duration)[tid * 8][0] += duration;
=======
    if (cur_symbol_type == 0) {
        FFT_task_count[tid * 16] = FFT_task_count[tid * 16]+1;
        FFT_task_duration[tid * 8][0] += duration;
>>>>>>> ae47878c
        // if (duration > 500) {
        //     printf("Thread %d FFT takes %.2f\n", tid, duration);
        // }
    } else {
        CSI_task_count[tid * 16] = CSI_task_count[tid * 16] + 1;
        (*CSI_task_duration)[tid * 8][0] += duration;
        // if (duration > 500) {
        //     printf("Thread %d pilot FFT takes %.2f\n", tid, duration);
        // }
    }
#endif
    Event_data fft_finish_event;
    fft_finish_event.event_type = EVENT_FFT;
    fft_finish_event.data = generateOffset2d((frame_id % TASK_BUFFER_FRAME_NUM), subframe_id);
    // fft_finish_event.data = generateOffset2d(subframe_num_perframe, frame_id, subframe_id);
    // getSubframeBufferIndex(frame_id, subframe_id);

    consumer_.handle(fft_finish_event);
}

DoIFFT::DoIFFT(Config* cfg, int in_tid, Consumer& in_consumer,
    Table<complex_float>& in_dl_ifft_buffer, char* in_dl_socket_buffer,
    Stats* in_stats_manager)
    : config_(cfg)
    , tid(in_tid)
    , consumer_(in_consumer)
    , dl_ifft_buffer_(in_dl_ifft_buffer)
    , dl_socket_buffer_(in_dl_socket_buffer)
    , task_duration(&in_stats_manager->ifft_stats_worker.task_duration)
    , task_count(in_stats_manager->ifft_stats_worker.task_count)
{
    (void)DftiCreateDescriptor(&mkl_handle, DFTI_SINGLE, DFTI_COMPLEX,
        1, config_->OFDM_CA_NUM);
    (void)DftiCommitDescriptor(mkl_handle);
}

DoIFFT::~DoIFFT()
{
    DftiFreeDescriptor(&mkl_handle);
}

void DoIFFT::IFFT(int offset)
{
#if DEBUG_UPDATE_STATS
    double start_time = get_time();
#endif
    int frame_id, current_data_subframe_id, ant_id; //, total_data_subframe_id;
    interpreteOffset3d(offset, &current_data_subframe_id, &ant_id, &frame_id);
    int frame_id_in_task_buffer = frame_id % TASK_BUFFER_FRAME_NUM;
    int frame_id_in_socket_buffer = frame_id % SOCKET_BUFFER_FRAME_NUM;
    int BS_ANT_NUM = config_->BS_ANT_NUM;
    int data_subframe_num_perframe = config_->data_symbol_num_perframe;
    int offset_in_buffer = ant_id + BS_ANT_NUM * (current_data_subframe_id + frame_id_in_task_buffer * data_subframe_num_perframe);
    // interpreteOffset3d(BS_ANT_NUM, offset, &frame_id, &total_data_subframe_id, &current_data_subframe_id, &ant_id);
#if DEBUG_PRINT_IN_TASK
    printf("In doIFFT thread %d: frame: %d, subframe: %d, antenna: %d\n", tid, frame_id, current_data_subframe_id, ant_id);
#endif

    // cout << "In ifft: frame: "<< frame_id<<", subframe: "<< current_data_subframe_id<<", ant: " << ant_id << ", input data: ";
    // for (int j = 0; j <OFDM_CA_NUM; j++) {
    //     cout << dl_ifft_buffer_.IFFT_inputs[offset][j].real << "+" << dl_ifft_buffer_.IFFT_inputs[offset][j].imag << "j,   ";
    // }
    // cout<<"\n\n"<<endl;
    // mufft_execute_plan_1d(muplans_ifft_[tid], dl_ifft_buffer_.IFFT_outputs[offset],
    //     dl_ifft_buffer_.IFFT_inputs[offset]);

    DftiComputeBackward(mkl_handle, dl_ifft_buffer_[offset_in_buffer]);

    // cout << "In ifft: frame: "<< frame_id<<", subframe: "<< current_data_subframe_id<<", ant: " << ant_id <<", offset: "<<offset <<", output data: ";
    // for (int j = 0; j <OFDM_CA_NUM; j++) {
    //     cout << dl_ifft_buffer_.IFFT_outputs[offset][j].real << "+" << dl_ifft_buffer_.IFFT_outputs[offset][j].imag << "j,   ";
    // }
    // cout<<"\n\n"<<endl;

<<<<<<< HEAD
    // calculate data for downlink socket buffer
    float* ifft_output_ptr = (float*)(&dl_ifft_buffer_[offset_in_buffer][0]);
    int socket_subframe_offset = frame_id_in_socket_buffer * data_subframe_num_perframe + current_data_subframe_id;
    int packet_length = config_->packet_length;
    char* socket_ptr = &dl_socket_buffer_[socket_subframe_offset * BS_ANT_NUM * packet_length];
    int socket_offset = sizeof(int) * 16 + ant_id * packet_length;
=======
    // calculate data for downlink socket buffer 
    float *ifft_output_ptr = (float *)(&dl_ifft_buffer_[offset_in_buffer][0]);
    size_t socket_subframe_offset = frame_id_in_socket_buffer * data_subframe_num_perframe + current_data_subframe_id;
    char *socket_ptr = &dl_socket_buffer_[socket_subframe_offset * BS_ANT_NUM * packet_length];
    size_t socket_offset = packet_header_offset + ant_id * packet_length + TX_PREFIX_LEN * sizeof(short) * 2;
>>>>>>> ae47878c

    // for (int sc_id = 0; sc_id < OFDM_CA_NUM; sc_id++) {
    //     float *shifted_input_ptr = (float *)(ifft_output_ptr + 2 * sc_id);
    //     // ifft scaled results by 2048, 16 = 2^15/2048
    //     *((short *)(socket_ptr + socket_offset) + 2 * sc_id ) = (short)(*shifted_input_ptr * 16);
    //     *((short *)(socket_ptr + socket_offset) + 2 * sc_id + 1 ) = (short)(*(shifted_input_ptr+1) * 16);
    // }

    socket_ptr = socket_ptr + socket_offset;
<<<<<<< HEAD
    int OFDM_CA_NUM = config_->OFDM_CA_NUM;
    for (int sc_id = 0; sc_id < OFDM_CA_NUM; sc_id += 8) {
        __m256 scale_factor = _mm256_set1_ps(16);
=======
    for (size_t sc_id = 0; sc_id < OFDM_CA_NUM; sc_id += 8) {
        __m256 scale_factor = _mm256_set1_ps(32768.0/OFDM_CA_NUM);
>>>>>>> ae47878c
        __m256 ifft1 = _mm256_load_ps(ifft_output_ptr + 2 * sc_id);
        __m256 ifft2 = _mm256_load_ps(ifft_output_ptr + 2 * sc_id + 8);
        __m256 scaled_ifft1 = _mm256_mul_ps(ifft1, scale_factor);
        __m256 scaled_ifft2 = _mm256_mul_ps(ifft2, scale_factor);
        __m256i integer1 = _mm256_cvtps_epi32(scaled_ifft1);
        __m256i integer2 = _mm256_cvtps_epi32(scaled_ifft2);
        integer1 = _mm256_packs_epi32(integer1, integer2);
        integer1 = _mm256_permute4x64_epi64(integer1, 0xD8);
<<<<<<< HEAD
        _mm256_stream_si256((__m256i*)(socket_ptr + sc_id * 4), integer1);
=======
        _mm256_stream_si256((__m256i *) (socket_ptr + (sc_id + CP_LEN) * 4), integer1);
	if (sc_id >= OFDM_CA_NUM - CP_LEN) // add CP
            _mm256_stream_si256((__m256i *) (socket_ptr + (sc_id + CP_LEN - OFDM_CA_NUM) * 4), integer1);
>>>>>>> ae47878c
    }

    // cout << "In ifft: frame: "<< frame_id<<", subframe: "<< current_data_subframe_id<<", ant: " << ant_id << ", data: ";
    // for (int j = 0; j <OFDM_CA_NUM; j++) {
    //     int socket_offset = sizeof(int) * 16 + ant_id * packetReceiver::packet_length;
    //     cout <<*((short *)(socket_ptr + socket_offset) + 2 * j)  << "+j"<<*((short *)(socket_ptr + socket_offset) + 2 * j + 1 )<<",   ";
    // }
    // cout<<"\n\n"<<endl;

#if DEBUG_UPDATE_STATS
    task_count[tid * 16] = task_count[tid * 16] + 1;
    (*task_duration)[tid * 8][0] += get_time() - start_time;
#endif

    // inform main thread
    Event_data ifft_finish_event;
    ifft_finish_event.event_type = EVENT_IFFT;
    ifft_finish_event.data = offset;
    consumer_.handle(ifft_finish_event);
}<|MERGE_RESOLUTION|>--- conflicted
+++ resolved
@@ -4,12 +4,12 @@
  * 
  */
 #include "dofft.hpp"
-<<<<<<< HEAD
 #include "Consumer.hpp"
 
 DoFFT::DoFFT(Config* cfg, int in_tid, Consumer& in_consumer,
     Table<char>& in_socket_buffer, Table<int>& in_socket_buffer_status,
     Table<complex_float>& in_data_buffer, Table<complex_float>& in_csi_buffer,
+    Table<complex_float>& in_calib_buffer,
     Stats* in_stats_manager)
     : config_(cfg)
     , tid(in_tid)
@@ -18,6 +18,7 @@
     , socket_buffer_status_(in_socket_buffer_status)
     , data_buffer_(in_data_buffer)
     , csi_buffer_(in_csi_buffer)
+    , calib_buffer_(in_calib_buffer)
     , FFT_task_duration(&in_stats_manager->fft_stats_worker.task_duration)
     , FFT_task_count(in_stats_manager->fft_stats_worker.task_count)
     , CSI_task_duration(&in_stats_manager->csi_stats_worker.task_duration)
@@ -25,76 +26,12 @@
 {
     (void)DftiCreateDescriptor(&mkl_handle, DFTI_SINGLE, DFTI_COMPLEX,
         1, config_->OFDM_CA_NUM);
-=======
-
-DoFFT::DoFFT(Config *cfg, int in_tid, int in_transpose_block_size, 
-    moodycamel::ConcurrentQueue<Event_data> *in_complete_task_queue, moodycamel::ProducerToken *in_task_ptok,
-    char **in_socket_buffer, int **in_socket_buffer_status, complex_float **in_data_buffer_, complex_float **in_csi_buffer, float *in_pilots,
-    complex_float **in_dl_ifft_buffer, char *in_dl_socket_buffer, complex_float **in_calib_buffer, 
-    double **in_FFT_task_duration, double **in_CSI_task_duration, int *in_FFT_task_count, int *in_CSI_task_count,
-    double **in_IFFT_task_duration, int *in_IFFT_task_count, double **in_RC_task_duration, int *in_RC_task_count) 
-{
-    config_ = cfg;
-    BS_ANT_NUM = cfg->BS_ANT_NUM;
-    UE_NUM = cfg->UE_NUM;
-    OFDM_CA_NUM = cfg->OFDM_CA_NUM;
-    OFDM_DATA_NUM = cfg->OFDM_DATA_NUM;
-    OFDM_DATA_START = cfg->OFDM_DATA_START;
-    OFDM_PREFIX_LEN = cfg->OFDM_PREFIX_LEN;
-    TX_PREFIX_LEN = cfg->TX_PREFIX_LEN;
-    CP_LEN = cfg->CP_LEN;
-    subframe_num_perframe = cfg->symbol_num_perframe;
-    data_subframe_num_perframe = cfg->data_symbol_num_perframe;
-    packet_length = cfg->packet_length;
-    packet_header_offset = cfg->packet_header_offset;
-    buffer_subframe_num_ = subframe_num_perframe * BS_ANT_NUM * SOCKET_BUFFER_FRAME_NUM;
-
-    tid = in_tid;
-    transpose_block_size = in_transpose_block_size;
-    complete_task_queue_ = in_complete_task_queue;
-    task_ptok = in_task_ptok;
-
-    socket_buffer_ = in_socket_buffer;
-    socket_buffer_status_ = in_socket_buffer_status;
-    data_buffer_ = in_data_buffer_;
-    csi_buffer_ = in_csi_buffer;
-    calib_buffer_ = in_calib_buffer;
-    pilots_ = in_pilots;
-
-    dl_socket_buffer_ = in_dl_socket_buffer;
-    dl_ifft_buffer_ = in_dl_ifft_buffer;
-
-
-    FFT_task_duration = in_FFT_task_duration;
-    CSI_task_duration = in_CSI_task_duration;
-    FFT_task_count = in_FFT_task_count;
-    CSI_task_count = in_CSI_task_count;
-    IFFT_task_duration = in_IFFT_task_duration;
-    IFFT_task_count = in_IFFT_task_count;
-    RC_task_duration = in_RC_task_duration;
-    RC_task_count = in_RC_task_count;
-
-    int FFT_buffer_block_num = 1;
-    fft_buffer_.FFT_inputs = (complex_float **)malloc(FFT_buffer_block_num * sizeof(complex_float *)); 
-    for (int i = 0; i < FFT_buffer_block_num; i++) {
-        fft_buffer_.FFT_inputs[i] = (complex_float *)aligned_alloc(64, OFDM_CA_NUM * sizeof(complex_float));
-        memset(fft_buffer_.FFT_inputs[i], 0, sizeof(OFDM_CA_NUM * sizeof(complex_float)));
-    }
-
-    fft_buffer_.FFT_outputs = (complex_float **)malloc(FFT_buffer_block_num * sizeof(complex_float *));
-    for (int i = 0; i < FFT_buffer_block_num; i++) {
-        fft_buffer_.FFT_outputs[i] = (complex_float *)aligned_alloc(64, OFDM_CA_NUM * sizeof(complex_float));
-    }
-
-    mkl_status = DftiCreateDescriptor(&mkl_handle, DFTI_SINGLE, DFTI_COMPLEX, 1, OFDM_CA_NUM);
->>>>>>> ae47878c
     // mkl_status = DftiSetValue(mkl_handle, DFTI_PLACEMENT, DFTI_NOT_INPLACE);
     (void)DftiCommitDescriptor(mkl_handle);
 
     int FFT_buffer_block_num = 1;
-    int OFDM_CA_NUM = config_->OFDM_CA_NUM;
-    fft_buffer_.FFT_inputs.calloc(FFT_buffer_block_num, OFDM_CA_NUM, 64);
-    fft_buffer_.FFT_outputs.calloc(FFT_buffer_block_num, OFDM_CA_NUM, 64);
+    fft_buffer_.FFT_inputs.calloc(FFT_buffer_block_num, config_->OFDM_CA_NUM, 64);
+    fft_buffer_.FFT_outputs.calloc(FFT_buffer_block_num, config_->OFDM_CA_NUM, 64);
 }
 
 DoFFT::~DoFFT()
@@ -132,25 +69,19 @@
     // int FFT_buffer_target_id = (frame_id % TASK_BUFFER_FRAME_NUM) * (subframe_num_perframe) + subframe_id;
 
     // transfer ushort to float
-<<<<<<< HEAD
     int OFDM_PREFIX_LEN = config_->OFDM_PREFIX_LEN;
     int OFDM_CA_NUM = config_->OFDM_CA_NUM;
-    short* cur_buffer_ptr_ushort = (short*)(cur_buffer_ptr + 64 + OFDM_PREFIX_LEN * 2);
-=======
-    short *cur_buffer_ptr_ushort = (short *)(cur_buffer_ptr + packet_header_offset + OFDM_PREFIX_LEN * sizeof(short) * 2);
->>>>>>> ae47878c
+    int OFDM_DATA_NUM = config_->OFDM_DATA_NUM;
+    int OFDM_DATA_START = config_->OFDM_DATA_START;
+    int TX_PREFIX_LEN = config_->TX_PREFIX_LEN;
+    int CP_LEN = config_->CP_LEN;
+    int packet_header_offset = config_->packet_header_offset;
+    short* cur_buffer_ptr_ushort = (short*)(cur_buffer_ptr + packet_header_offset + OFDM_PREFIX_LEN * sizeof(short) * 2);
     // float *cur_fft_buffer_float = (float *)fft_buffer_.FFT_inputs[FFT_buffer_target_id];
     // float *cur_fft_buffer_float = (float *)(fft_buffer_.FFT_inputs[FFT_buffer_target_id] + ant_id * OFDM_CA_NUM);
     // float *cur_fft_buffer_float = (float *)(fft_buffer_.FFT_inputs[tid] + ant_id * OFDM_CA_NUM);
     float* cur_fft_buffer_float = (float*)(fft_buffer_.FFT_inputs[0]);
 
-<<<<<<< HEAD
-    int pilot_symbol = -1;
-    if (config_->isPilot(frame_id, subframe_id))
-        pilot_symbol = 1;
-    else if (config_->isUplink(frame_id, subframe_id))
-        pilot_symbol = 0;
-=======
     int cur_symbol_type = UNKNOWN;
     if (config_->isUplink(frame_id, subframe_id))
         cur_symbol_type = UL;
@@ -160,7 +91,6 @@
         cur_symbol_type = CAL_DL;
     else if (config_->isCalUlPilot(frame_id, subframe_id))
         cur_symbol_type = CAL_UL;
->>>>>>> ae47878c
 
     // Use SIMD
     // reference: https://stackoverflow.com/questions/50597764/convert-signed-short-to-float-in-c-simd
@@ -196,21 +126,6 @@
         // _mm256_load_ps((cur_fft_buffer_float + i));
     }
 
-<<<<<<< HEAD
-#if DEBUG_PLOT
-    if (subframe_id == 0 && frame_id == 100 && ant_id == 1) {
-        std::vector<float> rx(cur_fft_buffer_float, cur_fft_buffer_float + 2304 * 2);
-        std::vector<double> rx_I(2304);
-        for (int i = 0; i < 2304; i++)
-            rx_I[i] = (double)rx[2 * i];
-        FILE* fi = fopen("rx100_0_1.bin", "wb");
-        fwrite(rx_I.data(), sizeof(float), 2304 * 2, fi);
-        fclose(fi);
-    }
-#endif
-
-=======
->>>>>>> ae47878c
     // printf("In doFFT thread %d: frame: %d, subframe: %d, ant: %d\n", tid, frame_id%TASK_BUFFER_FRAME_NUM, subframe_id, ant_id);
     // printf("FFT input\n");
     // for ( int i = 0; i< OFDM_CA_NUM; i++) {
@@ -225,19 +140,12 @@
 #if DEBUG_UPDATE_STATS_DETAILED
     double start_time1 = get_time();
     double duration1 = start_time1 - start_time;
-<<<<<<< HEAD
-    if (pilot_symbol == 0)
+    if (cur_symbol_type == UL)
         (*FFT_task_duration)[tid * 8][1] += duration1;
-    else
+    else if (cur_symbol_type == PILOT)
         (*CSI_task_duration)[tid * 8][1] += duration1;
-=======
-    if (cur_symbol_type == UL)
-        FFT_task_duration[tid * 8][1] += duration1;
-    else if (cur_symbol_type == PILOT) 
-        CSI_task_duration[tid * 8][1] += duration1;
-    else if (cur_symbol_type == CAL_DL || cur_symbol_type == CAL_UL)
-	RC_task_duration[tid * 8][1] += duration1;
->>>>>>> ae47878c
+        //else if (cur_symbol_type == CAL_DL || cur_symbol_type == CAL_UL)
+        //    (*RC_task_duration)[tid * 8][1] += duration1;
 #endif
     // for(int i = 0; i < (OFDM_CA_NUM - delay_offset) * 2; i++)
     //     cur_fft_buffer_float[i] = cur_ptr_buffer_ushort[OFDM_PREFIX_LEN + delay_offset + i] * csi_format_offset;
@@ -256,19 +164,12 @@
 #if DEBUG_UPDATE_STATS_DETAILED
     double start_time2 = get_time();
     double duration2 = start_time2 - start_time1;
-<<<<<<< HEAD
-    if (pilot_symbol == 0)
+    if (cur_symbol_type == UL)
         (*FFT_task_duration)[tid * 8][2] += duration2;
-    else
+    else if (cur_symbol_type == PILOT)
         (*CSI_task_duration)[tid * 8][2] += duration2;
-=======
-    if (cur_symbol_type == UL)
-        FFT_task_duration[tid * 8][2] += duration2;
-    else if (cur_symbol_type == PILOT) 
-        CSI_task_duration[tid * 8][2] += duration2;
-    else if (cur_symbol_type == CAL_DL || cur_symbol_type == CAL_UL)
-	RC_task_duration[tid * 8][2] += duration2;
->>>>>>> ae47878c
+        //else if (cur_symbol_type == CAL_DL || cur_symbol_type == CAL_UL)
+        //    RC_task_duration[tid * 8][2] += duration2;
 #endif
         // mufft_execute_plan_1d(muplans_[tid], fft_buffer_.FFT_outputs[FFT_buffer_target_id] + ant_id * OFDM_CA_NUM,
         //     fft_buffer_.FFT_inputs[FFT_buffer_target_id] + ant_id * OFDM_CA_NUM);
@@ -294,14 +195,10 @@
     double start_time_part3 = get_time();
 #endif
     // if it is pilot part, do CE
-<<<<<<< HEAD
     int BS_ANT_NUM = config_->BS_ANT_NUM;
-    if (pilot_symbol == 1) {
-        int pilot_id = subframe_id;
-=======
-    if(cur_symbol_type == PILOT) {
-        int UE_id = config_->getPilotSFIndex(frame_id, subframe_id); //subframe_id;
->>>>>>> ae47878c
+    int transpose_block_size = config_->transpose_block_size;
+    if (cur_symbol_type == PILOT) {
+        int pilot_id = config_->getPilotSFIndex(frame_id, subframe_id); //subframe_id;
         // int ca_offset = (frame_id % TASK_BUFFER_FRAME_NUM) * OFDM_CA_NUM;
         // int csi_offset = ant_id + UE_id * BS_ANT_NUM;
         int subframe_offset = (frame_id % TASK_BUFFER_FRAME_NUM) * config_->pilot_symbol_num_perframe + pilot_id;
@@ -315,7 +212,6 @@
         float* csi_buffer_ptr = (float*)(csi_buffer_[subframe_offset]);
         //int dst_idx = 0;
 
-        int transpose_block_size = config_->transpose_block_size;
         // int cache_line_num = transpose_block_size / 8;
         // int iteration_per_page = 64 / cache_line_num;
         // int offset_in_page = config_->OFDM_DATA_START / 8;
@@ -369,27 +265,20 @@
         //     std::cout<<"("<<i<<", "<<csi_buffer_[subframe_offset][i].real<<"+j"<<csi_buffer_[subframe_offset][i].imag<<") ";
         // }
         // std::cout<<std::endl;
-
-<<<<<<< HEAD
-    } else if (pilot_symbol == 0) {
-
-        int data_subframe_id = subframe_id - config_->pilot_symbol_num_perframe;
+    } else if (cur_symbol_type == UL) {
+
+        int data_subframe_id = config_->getUlSFIndex(frame_id, subframe_id); //subframe_id - UE_NUM;
         int data_subframe_num_perframe = config_->data_symbol_num_perframe;
-=======
+        int frame_offset = (frame_id % TASK_BUFFER_FRAME_NUM) * data_subframe_num_perframe + data_subframe_id;
+
+        // cx_fmat mat_fft_cx_output((cx_float *)fft_buffer_.FFT_outputs[FFT_buffer_target_id], OFDM_CA_NUM, 1, false);
+
+        /* //naive transpose
+    for(int j = 0; j < OFDM_CA_NUM; j++)
+    {
+        data_buffer_.data[frame_offset][ant_id + j * BS_ANT_NUM] = fft_buffer_.FFT_outputs[FFT_buffer_target_id][j];
     }
-    else if (cur_symbol_type == UL) {
-        int data_subframe_id = config_->getUlSFIndex(frame_id, subframe_id); //subframe_id - UE_NUM;
->>>>>>> ae47878c
-        int frame_offset = (frame_id % TASK_BUFFER_FRAME_NUM) * data_subframe_num_perframe + data_subframe_id;
-
-        // cx_fmat mat_fft_cx_output((cx_float *)fft_buffer_.FFT_outputs[FFT_buffer_target_id], OFDM_CA_NUM, 1, false);
-
-        /* //naive transpose
-        for(int j = 0; j < OFDM_CA_NUM; j++)
-        {
-            data_buffer_.data[frame_offset][ant_id + j * BS_ANT_NUM] = fft_buffer_.FFT_outputs[FFT_buffer_target_id][j];
-        }
-        */
+    */
         // block transpose
         // src_ptr: point to the start of subframe (subframe size: OFDM_CA_NUM)
         // 2048 float values
@@ -408,7 +297,6 @@
 
         // tar_ptr: point to the start of subframe with size BS_ANT_NUM * OFDM_CA_NUM
         // 96*1024*2 float values
-        int transpose_block_size = config_->transpose_block_size;
         float* tar_ptr = (float*)&data_buffer_[frame_offset][0];
         // copy data from fft_outputs to data_buffer
         // 1024*2/8 = 256 iterations, copy 8 bytes every time
@@ -438,36 +326,29 @@
                 src_ptr += 16;
             }
         }
-    }
-    else if (((cur_symbol_type == CAL_DL) && (ant_id == config_->ref_ant)) || 
-		   ((cur_symbol_type == CAL_UL) && (ant_id != config_->ref_ant))) {
+    } else if (((cur_symbol_type == CAL_DL) && (ant_id == config_->ref_ant)) || ((cur_symbol_type == CAL_UL) && (ant_id != config_->ref_ant))) {
         int frame_offset = (frame_id % TASK_BUFFER_FRAME_NUM);
         int ant_offset = ant_id * OFDM_DATA_NUM;
-        float *src_ptr = (float *)fft_buffer_.FFT_inputs[0] + OFDM_DATA_START * 2;
-        float *tar_ptr = (float *)&calib_buffer_[frame_offset][ant_offset];
+        float* src_ptr = (float*)fft_buffer_.FFT_inputs[0] + OFDM_DATA_START * 2;
+        float* tar_ptr = (float*)&calib_buffer_[frame_offset][ant_offset];
         int cache_line_num = transpose_block_size / 8;
         int block_num = OFDM_DATA_NUM / transpose_block_size;
-        for(int c2 = 0; c2 < block_num; c2++) {
-            for(int c3 = 0; c3 < cache_line_num; c3++) {
-                float *tar_ptr_cur = tar_ptr + c2 * transpose_block_size * 2 + c3 * 16;
+        for (int c2 = 0; c2 < block_num; c2++) {
+            for (int c3 = 0; c3 < cache_line_num; c3++) {
+                float* tar_ptr_cur = tar_ptr + c2 * transpose_block_size * 2 + c3 * 16;
                 _mm256_stream_ps(tar_ptr_cur, _mm256_load_ps(src_ptr));
                 _mm256_stream_ps(tar_ptr_cur + 8, _mm256_load_ps(src_ptr + 8));
                 src_ptr += 16;
             }
         }
     } else {
-        printf("unkown or unsupported symbol type.\n");     
+        printf("unkown or unsupported symbol type.\n");
     }
 #if DEBUG_UPDATE_STATS_DETAILED
     double end_time = get_time();
     double duration3 = end_time - start_time_part3;
-<<<<<<< HEAD
-    if (pilot_symbol == 0)
+    if (cur_symbol_type == 0)
         (*FFT_task_duration)[tid * 8][3] += duration3;
-=======
-    if (cur_symbol_type == 0)
-        FFT_task_duration[tid * 8][3] += duration3;
->>>>>>> ae47878c
     else
         (*CSI_task_duration)[tid * 8][3] += duration2;
 #endif
@@ -478,15 +359,9 @@
     // inform main thread
 #if DEBUG_UPDATE_STATS
     double duration = get_time() - start_time;
-<<<<<<< HEAD
-    if (pilot_symbol == 0) {
+    if (cur_symbol_type == 0) {
         FFT_task_count[tid * 16] = FFT_task_count[tid * 16] + 1;
         (*FFT_task_duration)[tid * 8][0] += duration;
-=======
-    if (cur_symbol_type == 0) {
-        FFT_task_count[tid * 16] = FFT_task_count[tid * 16]+1;
-        FFT_task_duration[tid * 8][0] += duration;
->>>>>>> ae47878c
         // if (duration > 500) {
         //     printf("Thread %d FFT takes %.2f\n", tid, duration);
         // }
@@ -538,7 +413,13 @@
     int frame_id_in_task_buffer = frame_id % TASK_BUFFER_FRAME_NUM;
     int frame_id_in_socket_buffer = frame_id % SOCKET_BUFFER_FRAME_NUM;
     int BS_ANT_NUM = config_->BS_ANT_NUM;
+    int TX_PREFIX_LEN = config_->TX_PREFIX_LEN;
+    int OFDM_CA_NUM = config_->OFDM_CA_NUM;
+    int OFDM_DATA_NUM = config_->OFDM_DATA_NUM;
+    int OFDM_DATA_START = config_->OFDM_DATA_START;
+    int CP_LEN = config_->CP_LEN;
     int data_subframe_num_perframe = config_->data_symbol_num_perframe;
+    int packet_header_offset = config_->packet_header_offset;
     int offset_in_buffer = ant_id + BS_ANT_NUM * (current_data_subframe_id + frame_id_in_task_buffer * data_subframe_num_perframe);
     // interpreteOffset3d(BS_ANT_NUM, offset, &frame_id, &total_data_subframe_id, &current_data_subframe_id, &ant_id);
 #if DEBUG_PRINT_IN_TASK
@@ -561,20 +442,13 @@
     // }
     // cout<<"\n\n"<<endl;
 
-<<<<<<< HEAD
     // calculate data for downlink socket buffer
     float* ifft_output_ptr = (float*)(&dl_ifft_buffer_[offset_in_buffer][0]);
     int socket_subframe_offset = frame_id_in_socket_buffer * data_subframe_num_perframe + current_data_subframe_id;
     int packet_length = config_->packet_length;
     char* socket_ptr = &dl_socket_buffer_[socket_subframe_offset * BS_ANT_NUM * packet_length];
-    int socket_offset = sizeof(int) * 16 + ant_id * packet_length;
-=======
-    // calculate data for downlink socket buffer 
-    float *ifft_output_ptr = (float *)(&dl_ifft_buffer_[offset_in_buffer][0]);
-    size_t socket_subframe_offset = frame_id_in_socket_buffer * data_subframe_num_perframe + current_data_subframe_id;
-    char *socket_ptr = &dl_socket_buffer_[socket_subframe_offset * BS_ANT_NUM * packet_length];
+    //int socket_offset = sizeof(int) * 16 + ant_id * packet_length;
     size_t socket_offset = packet_header_offset + ant_id * packet_length + TX_PREFIX_LEN * sizeof(short) * 2;
->>>>>>> ae47878c
 
     // for (int sc_id = 0; sc_id < OFDM_CA_NUM; sc_id++) {
     //     float *shifted_input_ptr = (float *)(ifft_output_ptr + 2 * sc_id);
@@ -584,14 +458,9 @@
     // }
 
     socket_ptr = socket_ptr + socket_offset;
-<<<<<<< HEAD
-    int OFDM_CA_NUM = config_->OFDM_CA_NUM;
     for (int sc_id = 0; sc_id < OFDM_CA_NUM; sc_id += 8) {
-        __m256 scale_factor = _mm256_set1_ps(16);
-=======
-    for (size_t sc_id = 0; sc_id < OFDM_CA_NUM; sc_id += 8) {
-        __m256 scale_factor = _mm256_set1_ps(32768.0/OFDM_CA_NUM);
->>>>>>> ae47878c
+        //__m256 scale_factor = _mm256_set1_ps(16);
+        __m256 scale_factor = _mm256_set1_ps(32768.0 / OFDM_CA_NUM);
         __m256 ifft1 = _mm256_load_ps(ifft_output_ptr + 2 * sc_id);
         __m256 ifft2 = _mm256_load_ps(ifft_output_ptr + 2 * sc_id + 8);
         __m256 scaled_ifft1 = _mm256_mul_ps(ifft1, scale_factor);
@@ -600,13 +469,10 @@
         __m256i integer2 = _mm256_cvtps_epi32(scaled_ifft2);
         integer1 = _mm256_packs_epi32(integer1, integer2);
         integer1 = _mm256_permute4x64_epi64(integer1, 0xD8);
-<<<<<<< HEAD
-        _mm256_stream_si256((__m256i*)(socket_ptr + sc_id * 4), integer1);
-=======
-        _mm256_stream_si256((__m256i *) (socket_ptr + (sc_id + CP_LEN) * 4), integer1);
-	if (sc_id >= OFDM_CA_NUM - CP_LEN) // add CP
-            _mm256_stream_si256((__m256i *) (socket_ptr + (sc_id + CP_LEN - OFDM_CA_NUM) * 4), integer1);
->>>>>>> ae47878c
+        //_mm256_stream_si256((__m256i*)(socket_ptr + sc_id * 4), integer1);
+        _mm256_stream_si256((__m256i*)(socket_ptr + (sc_id + CP_LEN) * 4), integer1);
+        if (sc_id >= OFDM_CA_NUM - CP_LEN) // add CP
+            _mm256_stream_si256((__m256i*)(socket_ptr + (sc_id + CP_LEN - OFDM_CA_NUM) * 4), integer1);
     }
 
     // cout << "In ifft: frame: "<< frame_id<<", subframe: "<< current_data_subframe_id<<", ant: " << ant_id << ", data: ";
