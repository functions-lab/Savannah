--- conflicted
+++ resolved
@@ -46,14 +46,7 @@
 void DoZF::precoder(void* mat_input_ptr, int frame_id, int sc_id, int offset,
     bool downlink_mode)
 {
-<<<<<<< HEAD
     cx_fmat& H = *(cx_fmat*)mat_input_ptr;
-=======
-    cx_fmat& mat_input = *(cx_fmat*)mat_input_ptr;
-    cx_float* ptr_ul_out = (cx_float*)ul_precoder_buffer_[offset];
-    cx_fmat mat_ul_precoder(ptr_ul_out, cfg->UE_NUM, cfg->BS_ANT_NUM, false);
-    pinv(mat_ul_precoder, mat_input, 1e-2, "dc");
->>>>>>> 6fec5738
     if (downlink_mode) {
         cx_float* ptr_dl_out = (cx_float*)dl_precoder_buffer_[offset];
         cx_fmat mat_dl_precoder(
@@ -67,12 +60,12 @@
             H = mat_calib * H;
         }
         //mat_dl_precoder = trans(conj(H) * inv(trans(H)*conj(H)));
-        pinv(mat_dl_precoder, H, 1e-1, "dc");
+        pinv(mat_dl_precoder, H, 1e-2, "dc");
     } else {
         cx_float* ptr_ul_out = (cx_float*)ul_precoder_buffer_[offset];
         cx_fmat mat_ul_precoder(
             ptr_ul_out, cfg->UE_NUM, cfg->BS_ANT_NUM, false);
-        pinv(mat_ul_precoder, H, 1e-1, "dc");
+        pinv(mat_ul_precoder, H, 1e-2, "dc");
     }
 }
 
