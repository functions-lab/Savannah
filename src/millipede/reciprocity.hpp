--- conflicted
+++ resolved
@@ -37,19 +37,7 @@
 
     Table<complex_float> calib_buffer_;
     Table<complex_float> recip_buffer_;
-<<<<<<< HEAD
-
-    Table<double>* RC_task_duration;
-    int* RC_task_count;
-=======
     DurationStat* duration_stat;
-
-    /**
-     * Intermediate buffer to gather CSI
-     * First dimension: TASK_THREAD_NUM
-     * Second dimension: BS_ANT_NUM * UE_NUM */
-    complex_float* calib_gather_buffer;
->>>>>>> 6fec5738
 };
 
 #endif