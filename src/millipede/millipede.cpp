--- conflicted
+++ resolved
@@ -533,31 +533,20 @@
         if (config_->isPilot(frame_id, subframe_id)) {
             print_per_subframe_done(PRINT_FFT_PILOTS, fft_stats_.frame_count,
                 frame_id, subframe_id);
-<<<<<<< HEAD
             if (!config_->downlink_mode
                 || (config_->downlink_mode && !config_->recipCalEn)
                 || (config_->downlink_mode && config_->recipCalEn
                        && rc_stats_.last_frame == frame_id)) {
                 /* If CSI of all UEs is ready, schedule ZF/prediction */
                 if (fft_stats_.last_symbol(frame_id)) {
-                    stats_manager_->update_fft_processed(
-                        fft_stats_.frame_count);
+                    stats_manager_->master_set_timestamp(
+                        TsType::kFFTDone, fft_stats_.frame_count);
                     print_per_frame_done(
                         PRINT_FFT_PILOTS, fft_stats_.frame_count, frame_id);
                     fft_stats_.update_frame_count();
-                    consumer_zf.schedule_task_set(frame_id);
-                }
-=======
-            /* If CSI of all UEs is ready, schedule ZF/prediction */
-            if (fft_stats_.last_symbol(frame_id)) {
-                stats_manager_->master_set_timestamp(
-                    TsType::kFFTDone, fft_stats_.frame_count);
-                print_per_frame_done(
-                    PRINT_FFT_PILOTS, fft_stats_.frame_count, frame_id);
-                fft_stats_.update_frame_count();
-                schedule_task_set(EventType::kZF, config_->zf_block_num,
-                    frame_id, zf_queue_, *ptok_zf);
->>>>>>> 6fec5738
+                    schedule_task_set(EventType::kZF, config_->zf_block_num,
+                        frame_id, zf_queue_, *ptok_zf);
+		}
             }
         } else if (config_->isUplink(frame_id, subframe_id)) {
             int data_subframe_id = config_->getUlSFIndex(frame_id, subframe_id);
