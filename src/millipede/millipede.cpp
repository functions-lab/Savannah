--- conflicted
+++ resolved
@@ -5,7 +5,7 @@
  */
 #include "millipede.hpp"
 #include "Consumer.hpp"
-
+using namespace std;
 // typedef cx_float COMPLEX;
 bool keep_running = true;
 
@@ -56,17 +56,6 @@
 #else
     create_threads(Worker, 0, TASK_THREAD_NUM);
 #endif
-<<<<<<< HEAD
-    // stats_manager_.reset(new Stats(cfg_, 4, TASK_THREAD_NUM, FFT_THREAD_NUM, ZF_THREAD_NUM, DEMUL_THREAD_NUM));
-=======
-    stats_manager_.reset(new Stats(cfg_, CSI_task_duration, CSI_task_count, FFT_task_duration, FFT_task_count, 
-          ZF_task_duration, ZF_task_count, Demul_task_duration, Demul_task_count,
-          IFFT_task_duration, IFFT_task_count, Precode_task_duration, Precode_task_count,
-          Decode_task_duration, Decode_task_count, Encode_task_duration, Encode_task_count,
-          RC_task_duration, RC_task_count, frame_start, 
-          TASK_THREAD_NUM * 8, 4, TASK_THREAD_NUM * 16,
-          TASK_THREAD_NUM, FFT_THREAD_NUM, ZF_THREAD_NUM, DEMUL_THREAD_NUM));
->>>>>>> ae47878c
 }
 
 Millipede::~Millipede()
@@ -118,13 +107,9 @@
     moodycamel::ProducerToken ptok_encode(encode_queue_);
     Consumer consumer_encode(encode_queue_, ptok_encode);
     moodycamel::ProducerToken ptok_ifft(ifft_queue_);
-<<<<<<< HEAD
     Consumer consumer_ifft(ifft_queue_, ptok_ifft);
-=======
     moodycamel::ProducerToken ptok_rc(rc_queue_);
-    // moodycamel::ProducerToken ptok_modul(modulate_queue_);
-    // moodycamel::ProducerToken ptok_encode(precode_queue_);
->>>>>>> ae47878c
+    Consumer consumer_rc(rc_queue_, ptok_rc);
     moodycamel::ProducerToken ptok_precode(precode_queue_);
     Consumer consumer_precode(precode_queue_, ptok_precode);
 
@@ -146,21 +131,7 @@
     int tx_count = 0;
     double demul_begin = get_time();
     double tx_begin = get_time();
-<<<<<<< HEAD
-
-=======
-    
-    int frame_count_pilot_fft = 0;
-    int frame_count_zf = 0;
-    int frame_count_demul = 0;
-    int frame_count_decode = 0;
-    int frame_count_encode = 0;
-    int frame_count_precode = 0;
-    int frame_count_ifft = 0;
-    int frame_count_tx = 0;
-    int frame_count_rc = 0;
-    
->>>>>>> ae47878c
+
     bool prev_demul_scheduled = false;
 
     int last_dequeue = 0;
@@ -198,7 +169,6 @@
         /* handle each event */
         for (int bulk_count = 0; bulk_count < ret; bulk_count++) {
             Event_data& event = events_list[bulk_count];
-<<<<<<< HEAD
             switch (event.event_type) {
             case EVENT_PACKET_RECEIVED: {
                 int offset = event.data;
@@ -265,6 +235,13 @@
                     }
                 }
             } break;
+            case EVENT_RC: {
+                int frame_id = event.data;
+                stats_manager_->update_rc_processed(rc_stats_.frame_count);
+                print_per_frame_done(PRINT_RC, rc_stats_.frame_count, frame_id); 
+                update_frame_count(&(rc_stats_.frame_count));
+            }
+            break;          
             case EVENT_ZF: {
                 int offset_zf = event.data;
                 int frame_id, sc_id;
@@ -330,171 +307,6 @@
                         printf("Frame %d: Receive %d samples (per-client) from %d clients in %f secs, throughtput %f bps per-client (16QAM), current task queue length %zu\n",
                             demul_stats_.frame_count, samples_num_per_UE, UE_NUM, diff, samples_num_per_UE * log2(16.0f) / diff, fft_queue_.size_approx());
                         demul_begin = get_time();
-=======
-            switch(event.event_type) {
-                case EVENT_PACKET_RECEIVED: {         
-                    int offset = event.data;    
-                    int socket_thread_id, offset_in_current_buffer;
-                    interpreteOffset2d_setbits(offset, &socket_thread_id, &offset_in_current_buffer, 28);                
-                    char *socket_buffer_ptr = socket_buffer_[socket_thread_id] + (long long) offset_in_current_buffer * packet_length;
-                    int frame_id = *((int *)socket_buffer_ptr) % 10000;
-                    int subframe_id = *((int *)socket_buffer_ptr + 1); 
-                    int ant_id = *((int *)socket_buffer_ptr + 3);
-                    int frame_id_in_buffer = (frame_id % TASK_BUFFER_FRAME_NUM);
-                    int prev_frame_id = (frame_id - 1) % TASK_BUFFER_FRAME_NUM;
- 
-                    update_rx_counters(frame_id, frame_id_in_buffer, subframe_id, ant_id);
-                    #if BIGSTATION 
-                    /* in BigStation, schedule FFT whenever a packet is received */
-                    schedule_fft_task(offset, frame_id, frame_id_in_buffer, subframe_id, ant_id, prev_frame_id, ptok);
-                    #else
-                    bool previous_frame_done = prev_frame_counter[prev_frame_id] == prev_frame_counter_max;
-                    /* if this is the first frame or the previous frame is all processed, schedule FFT for this packet */
-                    // if (downlink_mode)
-                    //     previous_frame_done = ifft_counter_ants_[prev_frame_id] == BS_ANT_NUM * dl_data_subframe_num_perframe;
-                    // else
-                    //     previous_frame_done = demul_counter_subframes_[prev_frame_id] == ul_data_subframe_num_perframe;
-                    if ((frame_id == 0 && frame_count_pilot_fft < 100) || (frame_count_pilot_fft > 0 && previous_frame_done)) {
-                        schedule_fft_task(offset, frame_id, frame_id_in_buffer, subframe_id, ant_id, prev_frame_id, ptok);
-                    }
-                    else {
-                        /* if the previous frame is not finished, store offset in queue */
-                        delay_fft_queue[frame_id_in_buffer][delay_fft_queue_cnt[frame_id_in_buffer]] = offset;
-                        delay_fft_queue_cnt[frame_id_in_buffer]++;
-                    }
-                    #endif                                            
-                }                
-                break;        
-                case EVENT_FFT: {
-                    int offset_fft = event.data;
-                    int frame_id, subframe_id;
-                    interpreteOffset2d(offset_fft, &frame_id, &subframe_id);
-                    fft_counter_ants_[frame_id][subframe_id] ++;
-                    if (fft_counter_ants_[frame_id][subframe_id] == BS_ANT_NUM) {
-                        fft_counter_ants_[frame_id][subframe_id] = 0;
-                        if (cfg_->isPilot(frame_id, subframe_id)) {   
-                            csi_counter_users_[frame_id] ++;
-                            print_per_subframe_done(PRINT_FFT_PILOTS, frame_count_pilot_fft, frame_id, subframe_id);
-                            /* if csi of all UEs is ready, schedule ZF or prediction */
-                            if (csi_counter_users_[frame_id] == UE_NUM) {
-                                csi_counter_users_[frame_id] = 0; 
-                                stats_manager_->update_fft_processed(frame_count_pilot_fft);     
-                                print_per_frame_done(PRINT_FFT_PILOTS, frame_count_pilot_fft, frame_id);    
-                                update_frame_count(&frame_count_pilot_fft);                          
-                                schedule_zf_task(frame_id, ptok_zf);
-                            }
-                        }
-                        else if (cfg_->isCalDlPilot(frame_id, subframe_id) ||
-				cfg_->isCalUlPilot(frame_id, subframe_id)) {
-                            recip_cal_counters_[frame_id]++;
-                            if (recip_cal_counters_[frame_id] == 2) {
-                                recip_cal_counters_[frame_id] = 0; 
-                                schedule_rc_task(frame_id, ptok_rc);
-                            }
-			}
-                        else if (cfg_->isUplink(frame_id, subframe_id)) {
-			    int ulSFIndex = cfg_->getUlSFIndex(frame_id, subframe_id);
-                            data_exist_in_subframe_[frame_id][ulSFIndex] = true;  
-                            data_counter_subframes_[frame_id]++; 
-                            print_per_subframe_done(PRINT_FFT_DATA, frame_count_pilot_fft - 1, frame_id, subframe_id);                 
-                            if (data_counter_subframes_[frame_id] == ul_data_subframe_num_perframe) {      
-                                print_per_frame_done(PRINT_FFT_DATA, frame_count_pilot_fft - 1, frame_id);                                
-                                prev_demul_scheduled = false;
-                            }                     
-                            /* if precoder exist, schedule demodulation */
-                            if (precoder_exist_in_frame_[frame_id]) {
-                                int start_sche_id = subframe_id;
-                                if (!prev_demul_scheduled) {
-                                    start_sche_id = UE_NUM;
-                                    prev_demul_scheduled = true;
-                                }
-                                int end_sche_id = UE_NUM + data_counter_subframes_[frame_id];
-                                if (end_sche_id < subframe_id)
-                                    end_sche_id = subframe_id + 1;
-                                schedule_demul_task(frame_id, start_sche_id, end_sche_id, ptok_demul);
-                            }                                      
-                        }
-                    }
-                }
-                break;          
-                case EVENT_RC: {
-                    int frame_id = event.data;
-                    stats_manager_->update_rc_processed(frame_count_rc);
-                    print_per_frame_done(PRINT_RC, frame_count_rc, frame_id); 
-                    update_frame_count(&frame_count_rc);
-                }
-                break;          
-                case EVENT_ZF: {
-                    int offset_zf = event.data;
-                    int frame_id, sc_id;
-                    interpreteOffset2d(offset_zf, &frame_id, &sc_id);
-                    precoder_counter_scs_[frame_id] ++;
-                    // print_per_task_done(PRINT_ZF, frame_id, 0, sc_id);
-                    if (precoder_counter_scs_[frame_id] == zf_block_num) { 
-                        stats_manager_->update_zf_processed(frame_count_zf);
-                        precoder_counter_scs_[frame_id] = 0;
-                        precoder_exist_in_frame_[frame_id] = true;
-                        print_per_frame_done(PRINT_ZF, frame_count_zf, frame_id); 
-                        update_frame_count(&frame_count_zf);
-                        /* if all the data in a frame has arrived when ZF is done */
-                        if (data_counter_subframes_[frame_id] == ul_data_subframe_num_perframe) 
-                            schedule_demul_task(frame_id, UE_NUM, subframe_num_perframe, ptok_demul);   
-                        if (downlink_mode) {
-                            /* if downlink data transmission is enabled, schedule downlink encode/modulation for the first data subframe */
-                            #ifdef USE_LDPC
-                            schedule_encode_task(frame_id, dl_data_subframe_start, ptok_encode);
-                            #else
-                            schedule_precode_task(frame_id, dl_data_subframe_start, ptok_precode); 
-                            #endif
-                        }              
-                    }
-                }
-                break;
-
-                case EVENT_DEMUL: {
-                    int offset_demul = event.data;                   
-                    int frame_id, data_subframe_id, sc_id;
-                    interpreteOffset3d(offset_demul, &frame_id, &data_subframe_id, &sc_id);
-                    demul_counter_scs_[frame_id][data_subframe_id]++;
-                    print_per_task_done(PRINT_DEMUL, frame_id, data_subframe_id, sc_id);
-                    /* if this subframe is ready */
-                    if (demul_counter_scs_[frame_id][data_subframe_id] == demul_block_num) {
-                        max_equaled_frame = frame_id;
-                        demul_counter_scs_[frame_id][data_subframe_id] = 0;
-                        demul_counter_subframes_[frame_id]++;
-                        #ifdef USE_LDPC
-                        schedule_decode_task(frame_id, data_subframe_id, ptok_decode);
-                        #endif
-                        print_per_subframe_done(PRINT_DEMUL, frame_count_demul, frame_id, data_subframe_id);
-                        if (demul_counter_subframes_[frame_id] == ul_data_subframe_num_perframe) {
-                            /* schedule fft for the next frame if there are delayed fft tasks */
-                        #ifndef USE_LDPC
-                            schedule_delayed_fft_tasks(frame_count_demul, frame_id, data_subframe_id, ptok);
-                            #if BIGSTATION
-                            demul_counter_subframes_[frame_id] = 0;
-                            #endif  
-                            stats_manager_->update_stats_in_functions_uplink(frame_count_demul);
-                        #else
-                            demul_counter_subframes_[frame_id] = 0;
-                        #endif
-                            stats_manager_->update_demul_processed(frame_count_demul);
-                            precoder_exist_in_frame_[frame_id] = false;
-                            data_counter_subframes_[frame_id] = 0;
-                            print_per_frame_done(PRINT_DEMUL, frame_count_demul, frame_id);
-                            
-                            update_frame_count(&frame_count_demul);                    
-                        }
-                        // save_demul_data_to_file(frame_id, data_subframe_id);
-                        demul_count++;
-                        if (demul_count == ul_data_subframe_num_perframe * 9000) {
-                            demul_count = 0;
-                            double diff = get_time() - demul_begin;
-                            int samples_num_per_UE = OFDM_DATA_NUM * ul_data_subframe_num_perframe * 1000;
-                            printf("Frame %d: Receive %d samples (per-client) from %d clients in %f secs, throughtput %f bps per-client (16QAM), current task queue length %zu\n", 
-                                frame_count_demul, samples_num_per_UE, UE_NUM, diff, samples_num_per_UE * log2(16.0f) / diff, fft_queue_.size_approx());
-                            demul_begin = get_time();
-                        }
->>>>>>> ae47878c
                     }
                 }
             } break;
@@ -639,17 +451,10 @@
     Consumer consumer(complete_task_queue_, *task_ptoks_ptr[tid]);
 
     /* initialize operators */
-<<<<<<< HEAD
     auto computeFFT = new DoFFT(cfg_, tid, consumer,
-        socket_buffer_, socket_buffer_status_, data_buffer_, csi_buffer_,
+        socket_buffer_, socket_buffer_status_, 
+	data_buffer_, csi_buffer_, calib_buffer_,
         stats_manager_);
-=======
-    DoFFT *computeFFT = new DoFFT(cfg_, tid, transpose_block_size, &complete_task_queue_, task_ptok_ptr,
-        socket_buffer_, socket_buffer_status_, data_buffer_, csi_buffer_, pilots_,
-        dl_ifft_buffer_, dl_socket_buffer_, calib_buffer_, 
-        FFT_task_duration, CSI_task_duration, FFT_task_count, CSI_task_count,
-        IFFT_task_duration, IFFT_task_count, RC_task_duration, RC_task_count);
->>>>>>> ae47878c
 
     auto computeIFFT = new DoIFFT(cfg_, tid, consumer,
         dl_ifft_buffer_, dl_socket_buffer_, stats_manager_);
@@ -660,7 +465,6 @@
     auto computeDemul = new DoDemul(cfg_, tid, demul_block_size, consumer,
         data_buffer_, precoder_buffer_, equal_buffer_, demod_hard_buffer_, demod_soft_buffer_, stats_manager_);
 
-<<<<<<< HEAD
     auto computePrecode = new DoPrecode(cfg_, tid, demul_block_size, consumer,
         dl_precoder_buffer_, dl_ifft_buffer_,
 #ifdef USE_LDPC
@@ -675,16 +479,9 @@
         *dl_IQ_data, dl_encoded_buffer_, demod_soft_buffer_, decoded_buffer_,
         stats_manager_);
 #endif
-=======
-    Reciprocity *rc = new Reciprocity(cfg_, tid, &complete_task_queue_, task_ptok_ptr, 
-        calib_buffer_, recip_buffer_, RC_task_duration, RC_task_count);
-
-    #ifdef USE_LDPC
-    DoCoding *computeCoding = new DoCoding(cfg_, tid, &(complete_task_queue_), task_ptok_ptr,
-        dl_IQ_data, dl_encoded_buffer_, demod_soft_buffer_, decoded_buffer_, 
-        Encode_task_duration, Encode_task_count, Decode_task_duration, Decode_task_count);
-    #endif
->>>>>>> ae47878c
+    auto *rc = new Reciprocity(cfg_, tid, consumer,
+        calib_buffer_, recip_buffer_, stats_manager_);
+
 
     Event_data event;
     bool ret = false;
@@ -744,22 +541,16 @@
             if (ret)
                 computeCoding->Decode(event.data);
             break;
-<<<<<<< HEAD
 #endif
         case TASK_ZF:
             ret = zf_queue_.try_dequeue(event);
             if (ret)
                 computeZF->ZF(event.data);
-=======
-            #endif
-            case TASK_RC: 
-                if (ret = rc_queue_.try_dequeue(event)) 
-                    rc->computeReciprocityCalib(event.data);
             break;
-            case TASK_ZF: 
-                if (ret = zf_queue_.try_dequeue(event)) 
-                    computeZF->ZF(event.data);
->>>>>>> ae47878c
+        case TASK_RC: 
+            ret = rc_queue_.try_dequeue(event);
+            if (ret) 
+                rc->computeReciprocityCalib(event.data);
             break;
         case TASK_FFT:
             ret = fft_queue_.try_dequeue(event);
@@ -786,22 +577,12 @@
 {
     int core_offset = SOCKET_RX_THREAD_NUM + CORE_OFFSET + 1;
     pin_to_core_with_offset(Worker_FFT, core_offset, tid);
-<<<<<<< HEAD
     Consumer consumer(complete_task_queue_, *task_ptoks_ptr[tid]);
-=======
-    moodycamel::ProducerToken *task_ptok_ptr = task_ptoks_ptr[tid];
-
-    /* initialize FFT operator */
-    DoFFT* computeFFT = new DoFFT(cfg_, tid, transpose_block_size, &(complete_task_queue_), task_ptok_ptr,
-        socket_buffer_, socket_buffer_status_, data_buffer_, csi_buffer_, pilots_,
-        dl_ifft_buffer_, dl_socket_buffer_, calib_buffer_, 
-        FFT_task_duration, CSI_task_duration, FFT_task_count, CSI_task_count,
-        IFFT_task_duration, IFFT_task_count, RC_task_duration, RC_task_count);
->>>>>>> ae47878c
 
     /* initialize IFFT operator */
     auto computeFFT = new DoFFT(cfg_, tid, consumer,
-        socket_buffer_, socket_buffer_status_, data_buffer_, csi_buffer_,
+        socket_buffer_, socket_buffer_status_, 
+	data_buffer_, csi_buffer_, calib_buffer_,
         stats_manager_);
     auto computeIFFT = new DoIFFT(cfg_, tid, consumer,
         dl_ifft_buffer_, dl_socket_buffer_, stats_manager_);
@@ -959,24 +740,20 @@
     }
 }
 
-<<<<<<< HEAD
-void Millipede::schedule_zf_task(int frame_id, Consumer const& consumer)
-=======
-
-void Millipede::schedule_rc_task(int frame_id, moodycamel::ProducerToken const& ptok_rc) 
+
+void Millipede::schedule_rc_task(int frame_id, Consumer const& consumer) 
 {
     /* schedule normal ZF for all data subcarriers */                                                                                      
     Event_data do_rc_task;
     do_rc_task.event_type = TASK_RC;
     do_rc_task.data = frame_id;
-    schedule_task(do_rc_task, &rc_queue_, ptok_rc);
+    consumer.try_handle(do_rc_task);
 #if DEBUG_PRINT_PER_FRAME_ENTER_QUEUE
     printf("Main thread: created Reciprocity Cal tasks for frame: %d\n", frame_id);
 #endif
 }
 
-void Millipede::schedule_zf_task(int frame_id, moodycamel::ProducerToken const& ptok_zf) 
->>>>>>> ae47878c
+void Millipede::schedule_zf_task(int frame_id, Consumer const& consumer)
 {
     /* schedule normal ZF for all data subcarriers */
     Event_data do_zf_task;
@@ -1086,7 +863,6 @@
     int dl_data_subframe_num_perframe = cfg_->dl_data_symbol_num_perframe;
     int ul_data_subframe_num_perframe = cfg_->ul_data_symbol_num_perframe;
 #if DEBUG_PRINT_PER_FRAME_DONE
-<<<<<<< HEAD
     switch (task_type) {
     case (PRINT_RX): {
         int prev_frame_count = (frame_count - 1) % TASK_BUFFER_FRAME_NUM;
@@ -1142,6 +918,12 @@
             stats_manager_->get_precode_processed(frame_count) - stats_manager_->get_zf_processed(frame_count),
             stats_manager_->get_precode_processed(frame_count) - stats_manager_->get_pilot_received(frame_count));
         break;
+    case(PRINT_RC):
+        printf("Main thread: RC done frame: %d, %d in %.2f us since pilot FFT done, total: %.2f us\n", 
+            frame_id, frame_id, 
+            stats_manager_->get_rc_processed(frame_id) - stats_manager_->get_fft_processed(frame_id),
+            stats_manager_->get_rc_processed(frame_id) - stats_manager_->get_pilot_received(frame_id));
+        break;
     case (PRINT_IFFT):
         printf("Main thread: IFFT done frame: %d, %d in %.2f us since precode done, total: %.2f us\n",
             frame_count, frame_id,
@@ -1162,89 +944,6 @@
         break;
     default:
         printf("Wrong task type in frame done print!");
-=======
-    switch(task_type) {
-        case(PRINT_RX): {
-            int prev_frame_id = (frame_id - 1) % TASK_BUFFER_FRAME_NUM;
-            printf("Main thread: received all packets in frame: %d, frame buffer: %d in %.2f us, demul: %d done, FFT: %d,%d, rx in prev frame: %d\n", 
-                frame_id, frame_id_in_buffer, stats_manager_->get_rx_processed(frame_id) - stats_manager_->get_pilot_received(frame_id),
-                demul_counter_subframes_[frame_id_in_buffer], data_counter_subframes_[frame_id_in_buffer], 
-                fft_counter_ants_[frame_id_in_buffer][data_counter_subframes_[frame_id_in_buffer] + UE_NUM], 
-                rx_counter_packets_[prev_frame_id]);
-            }
-            break;
-        case(PRINT_RX_PILOTS):
-            printf("Main thread: received all pilots in frame: %d, frame buffer: %d in %.2f us\n", frame_id, frame_id_in_buffer, 
-                stats_manager_->get_pilot_all_received(frame_id) - stats_manager_->get_pilot_received(frame_id));
-            break;
-        case(PRINT_FFT_PILOTS):
-            printf("Main thread: pilot frame: %d, %d, finished FFT for all pilot subframes in %.2f us, pilot all received: %.2f\n", 
-                frame_id, frame_id_in_buffer,
-                stats_manager_->get_fft_processed(frame_id) - stats_manager_->get_pilot_received(frame_id),
-                stats_manager_->get_pilot_all_received(frame_id) - stats_manager_->get_pilot_received(frame_id));
-            break;
-        case(PRINT_FFT_DATA):
-            printf("Main thread: data frame: %d, %d, finished FFT for all data subframes in %.2f us\n", 
-                frame_id, frame_id_in_buffer, 
-                get_time()-stats_manager_->get_pilot_received(frame_id));
-            break;
-        case(PRINT_ZF):
-            printf("Main thread: ZF done frame: %d, %d in %.2f us since pilot FFT done, total: %.2f us\n", 
-                frame_id, frame_id_in_buffer, 
-                stats_manager_->get_zf_processed(frame_id) - stats_manager_->get_fft_processed(frame_id),
-                stats_manager_->get_zf_processed(frame_id) - stats_manager_->get_pilot_received(frame_id));
-            break;
-        case(PRINT_DEMUL):
-            printf("Main thread: Demodulation done frame: %d, %d (%d UL subframes) in %.2f us since ZF done, total %.2f us\n",
-                frame_id, frame_id_in_buffer, ul_data_subframe_num_perframe,
-                stats_manager_->get_demul_processed(frame_id) - stats_manager_->get_zf_processed(frame_id),
-                stats_manager_->get_demul_processed(frame_id) - stats_manager_->get_pilot_received(frame_id));
-            break;
-        case(PRINT_DECODE):
-            printf("Main thread: Decoding done frame: %d, %d (%d UL subframes) in %.2f us since ZF done, total %.2f us\n",
-                frame_id, frame_id_in_buffer, ul_data_subframe_num_perframe,
-                stats_manager_->get_decode_processed(frame_id) - stats_manager_->get_zf_processed(frame_id),
-                stats_manager_->get_decode_processed(frame_id) - stats_manager_->get_pilot_received(frame_id));
-            break;
-        case(PRINT_ENCODE):
-            printf("Main thread: Encoding done frame: %d, %d in %.2f us since ZF done, total %.2f us\n",
-                frame_id, frame_id_in_buffer, 
-                stats_manager_->get_encode_processed(frame_id) - stats_manager_->get_zf_processed(frame_id),
-                stats_manager_->get_encode_processed(frame_id) - stats_manager_->get_pilot_received(frame_id));
-            break;
-        case(PRINT_PRECODE):
-            printf("Main thread: Precoding done frame: %d, %d in %.2f us since ZF done, total: %.2f us\n", 
-                frame_id, frame_id_in_buffer, 
-                stats_manager_->get_precode_processed(frame_id) - stats_manager_->get_zf_processed(frame_id),
-                stats_manager_->get_precode_processed(frame_id) - stats_manager_->get_pilot_received(frame_id)); 
-            break;
-        case(PRINT_RC):
-            printf("Main thread: RC done frame: %d, %d in %.2f us since pilot FFT done, total: %.2f us\n", 
-                frame_id, frame_id_in_buffer, 
-                stats_manager_->get_rc_processed(frame_id) - stats_manager_->get_fft_processed(frame_id),
-                stats_manager_->get_rc_processed(frame_id) - stats_manager_->get_pilot_received(frame_id));
-            break;
-        case(PRINT_IFFT):
-            printf("Main thread: IFFT done frame: %d, %d in %.2f us since precode done, total: %.2f us\n", 
-                frame_id, frame_id_in_buffer,
-                stats_manager_->get_ifft_processed(frame_id) - stats_manager_->get_precode_processed(frame_id),
-                stats_manager_->get_ifft_processed(frame_id) - stats_manager_->get_pilot_received(frame_id));
-            break;
-        case(PRINT_TX_FIRST):
-            printf("Main thread: TX of first subframe done frame: %d, %d in %.2f us since ZF done, total: %.2f us\n", 
-                frame_id, frame_id_in_buffer, 
-                stats_manager_->get_tx_processed_first(frame_id) - stats_manager_->get_zf_processed(frame_id),
-                stats_manager_->get_tx_processed_first(frame_id) - stats_manager_->get_pilot_received(frame_id));
-            break;
-        case(PRINT_TX):
-            printf("Main thread: TX done frame: %d %d (%d DL subframes) in %.2f us since ZF done, total: %.2f us\n", 
-                frame_id, frame_id_in_buffer, dl_data_subframe_num_perframe,
-                stats_manager_->get_tx_processed(frame_id) - stats_manager_->get_zf_processed(frame_id),
-                stats_manager_->get_tx_processed(frame_id) - stats_manager_->get_pilot_received(frame_id));
-            break;
-        default:
-            printf("Wrong task type in frame done print!");
->>>>>>> ae47878c
     }
 #endif
 }
@@ -1330,18 +1029,10 @@
     dl_IQ_data = &cfg->dl_IQ_data;
 
 #if DEBUG_PRINT_PILOT
-<<<<<<< HEAD
     cout << "Pilot data" << endl;
     for (int i = 0; i < OFDM_CA_NUM; i++)
         cout << cfg->pilots_[i] << ",";
     cout << endl;
-=======
-    using namespace std;
-    cout<<"Pilot data"<<endl;
-    for (int i = 0; i < OFDM_CA_NUM; i++) 
-        cout<<pilots_[i]<<",";
-    cout<<endl;
->>>>>>> ae47878c
 #endif
 
     BS_ANT_NUM = cfg->BS_ANT_NUM;
@@ -1378,13 +1069,9 @@
     complete_task_queue_ = moodycamel::ConcurrentQueue<Event_data>(512 * data_subframe_num_perframe * 4);
 
     fft_queue_ = moodycamel::ConcurrentQueue<Event_data>(512 * data_subframe_num_perframe * 4);
-<<<<<<< HEAD
     zf_queue_ = moodycamel::ConcurrentQueue<Event_data>(512 * data_subframe_num_perframe * 4);
     ;
-=======
-    zf_queue_ = moodycamel::ConcurrentQueue<Event_data>(512 * data_subframe_num_perframe * 4);;
     rc_queue_ = moodycamel::ConcurrentQueue<Event_data>(512 * 2 * 4);;
->>>>>>> ae47878c
     demul_queue_ = moodycamel::ConcurrentQueue<Event_data>(512 * data_subframe_num_perframe * 4);
     decode_queue_ = moodycamel::ConcurrentQueue<Event_data>(512 * data_subframe_num_perframe * 4);
 
@@ -1420,7 +1107,6 @@
     socket_buffer_size_ = (long long)packet_length * subframe_num_perframe * BS_ANT_NUM * SOCKET_BUFFER_FRAME_NUM;
     socket_buffer_status_size_ = subframe_num_perframe * BS_ANT_NUM * SOCKET_BUFFER_FRAME_NUM;
     printf("socket_buffer_size %lld, socket_buffer_status_size %d\n", socket_buffer_size_, socket_buffer_status_size_);
-<<<<<<< HEAD
     socket_buffer_.malloc(SOCKET_RX_THREAD_NUM, socket_buffer_size_, 64);
     socket_buffer_status_.calloc(SOCKET_RX_THREAD_NUM, socket_buffer_status_size_, 64);
     csi_buffer_.malloc(PILOT_NUM * TASK_BUFFER_FRAME_NUM, BS_ANT_NUM * OFDM_DATA_NUM, 64);
@@ -1456,57 +1142,6 @@
 
     delay_fft_queue.calloc(TASK_BUFFER_FRAME_NUM, subframe_num_perframe * BS_ANT_NUM, 32);
     alloc_buffer_1d(&delay_fft_queue_cnt, TASK_BUFFER_FRAME_NUM, 32, 1);
-=======
-    alloc_buffer_2d(&socket_buffer_, SOCKET_RX_THREAD_NUM, socket_buffer_size_, 64, 0);
-    alloc_buffer_2d(&socket_buffer_status_, SOCKET_RX_THREAD_NUM, socket_buffer_status_size_, 64, 1);
-    alloc_buffer_2d(&csi_buffer_ , UE_NUM * TASK_BUFFER_FRAME_NUM, BS_ANT_NUM * OFDM_DATA_NUM, 64, 0);
-    alloc_buffer_2d(&data_buffer_ , data_subframe_num_perframe * TASK_BUFFER_FRAME_NUM, BS_ANT_NUM * OFDM_DATA_NUM, 64, 0);
-    alloc_buffer_2d(&pred_csi_buffer_ , OFDM_DATA_NUM, BS_ANT_NUM * UE_NUM, 64, 0);
-    alloc_buffer_2d(&precoder_buffer_ , OFDM_DATA_NUM * TASK_BUFFER_FRAME_NUM, UE_NUM * BS_ANT_NUM, 64, 0);
-    alloc_buffer_2d(&equal_buffer_ , data_subframe_num_perframe * TASK_BUFFER_FRAME_NUM, OFDM_DATA_NUM * UE_NUM, 64, 0);
-    alloc_buffer_2d(&demod_hard_buffer_ , data_subframe_num_perframe * TASK_BUFFER_FRAME_NUM, OFDM_DATA_NUM * UE_NUM, 64, 0);
-    alloc_buffer_2d(&demod_soft_buffer_ , data_subframe_num_perframe * TASK_BUFFER_FRAME_NUM, mod_type * OFDM_DATA_NUM * UE_NUM, 64, 0);
-    alloc_buffer_2d(&decoded_buffer_ , data_subframe_num_perframe * TASK_BUFFER_FRAME_NUM, OFDM_DATA_NUM * UE_NUM, 64, 0);
-    
-
-    /* initilize all uplink status checkers */
-    alloc_buffer_1d(&rx_counter_packets_, TASK_BUFFER_FRAME_NUM, 64, 1);
-    alloc_buffer_1d(&rx_counter_packets_pilots_, TASK_BUFFER_FRAME_NUM, 64, 1);
-    alloc_buffer_1d(&csi_counter_users_, TASK_BUFFER_FRAME_NUM, 64, 1);
-    alloc_buffer_1d(&data_counter_subframes_, TASK_BUFFER_FRAME_NUM, 64, 1);
-    alloc_buffer_1d(&precoder_counter_scs_, TASK_BUFFER_FRAME_NUM, 64, 1);
-    alloc_buffer_1d(&demul_counter_subframes_, TASK_BUFFER_FRAME_NUM, 64, 1);
-    alloc_buffer_1d(&fft_created_counter_packets_, TASK_BUFFER_FRAME_NUM, 64, 1);
-    alloc_buffer_1d(&precoder_exist_in_frame_, TASK_BUFFER_FRAME_NUM, 64, 1);
-    alloc_buffer_1d(&decode_counter_subframes_, TASK_BUFFER_FRAME_NUM, 64, 1);
-    alloc_buffer_1d(&recip_cal_counters_, TASK_BUFFER_FRAME_NUM, 64, 1);
-
-    alloc_buffer_2d(&fft_counter_ants_, TASK_BUFFER_FRAME_NUM, subframe_num_perframe, 64, 1);
-
-    alloc_buffer_2d(&data_exist_in_subframe_, TASK_BUFFER_FRAME_NUM, data_subframe_num_perframe, 64, 1);
-    alloc_buffer_2d(&demul_counter_scs_, TASK_BUFFER_FRAME_NUM, data_subframe_num_perframe, 64, 1);
-    alloc_buffer_2d(&decode_counter_blocks_, TASK_BUFFER_FRAME_NUM, data_subframe_num_perframe, 64, 1);
-
-    alloc_buffer_2d(&delay_fft_queue, TASK_BUFFER_FRAME_NUM, subframe_num_perframe * BS_ANT_NUM, 32, 1);
-    alloc_buffer_1d(&delay_fft_queue_cnt, TASK_BUFFER_FRAME_NUM, 32, 1);
-
-    /* initilize all timestamps and counters for worker threads */
-    alloc_buffer_2d(&CSI_task_duration, TASK_THREAD_NUM * 8, 4, 64, 1);
-    alloc_buffer_2d(&FFT_task_duration, TASK_THREAD_NUM * 8, 4, 64, 1);
-    alloc_buffer_2d(&RC_task_duration, TASK_THREAD_NUM * 8, 4, 64, 1);
-    alloc_buffer_2d(&ZF_task_duration, TASK_THREAD_NUM * 8, 4, 64, 1);
-    alloc_buffer_2d(&Demul_task_duration, TASK_THREAD_NUM * 8, 4, 64, 1);
-    alloc_buffer_2d(&Decode_task_duration, TASK_THREAD_NUM * 8, 4, 64, 1);
-
-    alloc_buffer_1d(&CSI_task_count, TASK_THREAD_NUM * 16, 64, 1);
-    alloc_buffer_1d(&FFT_task_count, TASK_THREAD_NUM * 16, 64, 1);
-    alloc_buffer_1d(&RC_task_count, TASK_THREAD_NUM * 16, 64, 1);
-    alloc_buffer_1d(&ZF_task_count, TASK_THREAD_NUM * 16, 64, 1);
-    alloc_buffer_1d(&Demul_task_count, TASK_THREAD_NUM * 16, 64, 1);
-    alloc_buffer_1d(&Decode_task_count, TASK_THREAD_NUM * 16, 64, 1);
-
-    alloc_buffer_2d(&frame_start, SOCKET_RX_THREAD_NUM, 10240, 64, 1);
->>>>>>> ae47878c
 }
 
 void Millipede::initialize_downlink_buffers()
@@ -1518,42 +1153,11 @@
     dl_socket_buffer_status_size_ = data_subframe_num_perframe * BS_ANT_NUM * SOCKET_BUFFER_FRAME_NUM;
     alloc_buffer_1d(&dl_socket_buffer_, dl_socket_buffer_size_, 64, 0);
     alloc_buffer_1d(&dl_socket_buffer_status_, dl_socket_buffer_status_size_, 64, 1);
-<<<<<<< HEAD
     dl_ifft_buffer_.calloc(BS_ANT_NUM * data_subframe_num_perframe * TASK_BUFFER_FRAME_NUM, OFDM_CA_NUM, 64);
     dl_precoder_buffer_.malloc(OFDM_DATA_NUM * TASK_BUFFER_FRAME_NUM, UE_NUM * BS_ANT_NUM, 64);
     dl_encoded_buffer_.malloc(data_subframe_num_perframe * TASK_BUFFER_FRAME_NUM, OFDM_DATA_NUM * UE_NUM, 64);
     recip_buffer_.malloc(OFDM_DATA_NUM, BS_ANT_NUM, 64);
-=======
-    alloc_buffer_2d(&dl_ifft_buffer_, BS_ANT_NUM * data_subframe_num_perframe * TASK_BUFFER_FRAME_NUM, OFDM_CA_NUM, 64, 1);
-    alloc_buffer_2d(&dl_precoded_data_buffer_, data_subframe_num_perframe * TASK_BUFFER_FRAME_NUM, BS_ANT_NUM * OFDM_DATA_NUM, 64, 0);
-    alloc_buffer_2d(&dl_modulated_buffer_, data_subframe_num_perframe * TASK_BUFFER_FRAME_NUM, UE_NUM * OFDM_DATA_NUM, 64, 0);
-    alloc_buffer_2d(&dl_precoder_buffer_ , OFDM_DATA_NUM * TASK_BUFFER_FRAME_NUM, UE_NUM * BS_ANT_NUM, 64, 0);
-    alloc_buffer_2d(&dl_encoded_buffer_ , data_subframe_num_perframe * TASK_BUFFER_FRAME_NUM, OFDM_DATA_NUM * UE_NUM, 64, 0);
-    alloc_buffer_2d(&calib_buffer_ , TASK_BUFFER_FRAME_NUM, OFDM_DATA_NUM * BS_ANT_NUM, 64, 0);
-    alloc_buffer_2d(&recip_buffer_ , OFDM_DATA_NUM, BS_ANT_NUM, 64, 0);
-
-
-    /* initilize all downlink status checkers */
-    alloc_buffer_1d(&dl_data_counter_subframes_, TASK_BUFFER_FRAME_NUM, 64, 1);
-    alloc_buffer_1d(&ifft_counter_ants_, TASK_BUFFER_FRAME_NUM, 64, 1);
-    alloc_buffer_1d(&tx_counter_subframes_, TASK_BUFFER_FRAME_NUM, 64, 1);
-    alloc_buffer_1d(&encode_counter_subframes_, TASK_BUFFER_FRAME_NUM, 64, 1);
-
-    alloc_buffer_2d(&dl_data_counter_scs_, TASK_BUFFER_FRAME_NUM, data_subframe_num_perframe, 64, 1);
-    alloc_buffer_2d(&modulate_checker_, TASK_BUFFER_FRAME_NUM, data_subframe_num_perframe, 64, 1);
-    alloc_buffer_2d(&tx_counter_ants_, TASK_BUFFER_FRAME_NUM, data_subframe_num_perframe, 64, 1);
-    alloc_buffer_2d(&encode_counter_blocks_, TASK_BUFFER_FRAME_NUM, data_subframe_num_perframe, 64, 1);
-
-    /* initilize all timestamps and counters for worker threads */
-    alloc_buffer_2d(&IFFT_task_duration, TASK_THREAD_NUM * 8, 4, 64, 1);
-    alloc_buffer_2d(&Precode_task_duration, TASK_THREAD_NUM * 8, 4, 64, 1);
-    alloc_buffer_2d(&Encode_task_duration, TASK_THREAD_NUM * 8, 4, 64, 1);
-
-    alloc_buffer_1d(&IFFT_task_count, TASK_THREAD_NUM * 16, 64, 1);
-    alloc_buffer_1d(&Precode_task_count, TASK_THREAD_NUM * 16, 64, 1);
-    alloc_buffer_1d(&Encode_task_count, TASK_THREAD_NUM * 16, 64, 1);
-}
->>>>>>> ae47878c
+    calib_buffer_.malloc(TASK_BUFFER_FRAME_NUM, OFDM_DATA_NUM * BS_ANT_NUM, 64);
 
     encode_stats_.init(LDPC_config.nblocksInSymbol * UE_NUM, dl_data_subframe_num_perframe,
         TASK_BUFFER_FRAME_NUM, data_subframe_num_perframe, 64);
