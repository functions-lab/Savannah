/**
 * Author: Jian Ding
 * Email: jianding17@gmail.com
 *
 */

#ifndef PACKETTXRX
#define PACKETTXRX

#include "Symbols.hpp"
#include "buffer.hpp"
#include "concurrentqueue.h"
#include "gettime.h"
#include "net.hpp"
#include <algorithm>
#include <arpa/inet.h>
#include <cassert>
#include <chrono>
#include <ctime>
#include <fcntl.h>
#include <iostream>
#include <mutex>
#include <netinet/in.h>
#include <numeric>
#include <pthread.h>
#include <stdio.h> /* for fprintf */
#include <stdlib.h>
#include <string.h> /* for memcpy */
#include <sys/ioctl.h>
#include <sys/socket.h>
#include <sys/types.h>
#include <unistd.h>
#include <vector>

#ifdef USE_ARGOS
#include "radio_lib.hpp"
#else
#include "config.hpp"
#endif

#ifdef USE_DPDK
#include <inttypes.h>
#include <rte_arp.h>
#include <rte_byteorder.h>
#include <rte_cycles.h>
#include <rte_debug.h>
#include <rte_distributor.h>
#include <rte_eal.h>
#include <rte_ethdev.h>
#include <rte_ether.h>
#include <rte_flow.h>
#include <rte_ip.h>
#include <rte_malloc.h>
#include <rte_pause.h>
#include <rte_prefetch.h>
#include <rte_udp.h>
#endif

#define RX_RING_SIZE 8192 * 4
#define TX_RING_SIZE 8192 * 4

#define NUM_MBUFS ((32 * 1024) - 1)
#define MBUF_SIZE 128 + (sizeof(int) * 16 + sizeof(ushort) * OFDM_FRAME_LEN * 2)
#define MBUF_CACHE_SIZE 128
#define BURST_SIZE 16

#define ETH_HDRLEN 14
#define IP4_HDRLEN 20
#define UDP_HDRLEN 8
#define MAX_JUMBO_FRAME_SIZE 9600 // 9600
#define EMPTY_MASK 0x0
#define FULL_MASK 0xffffffff

typedef unsigned short ushort;
class PacketTXRX {
public:
    //     // use for create pthread
    //     struct PacketTXRXContext
    //     {
    //         PacketTXRX *ptr;
    //         int tid;
    //     };

public:
    PacketTXRX(Config* cfg, int COMM_THREAD_NUM = 1, int in_core_offset = 1);
    /**
     * COMM_THREAD_NUM: socket thread number
     * in_queue: message queue to communicate with main thread
     */
    PacketTXRX(Config* cfg, int COMM_THREAD_NUM, int in_core_offset,
        moodycamel::ConcurrentQueue<Event_data>* in_queue_message,
        moodycamel::ConcurrentQueue<Event_data>* in_queue_task,
        moodycamel::ProducerToken** in_rx_ptoks,
        moodycamel::ProducerToken** in_tx_ptoks);
    ~PacketTXRX();

#ifdef USE_DPDK
    int nic_dpdk_init(uint16_t port, struct rte_mempool* mbuf_pool);
    int process_arp(
        struct rte_mbuf* mbuf, struct ether_hdr* eth_h, int len, int tid);
#endif

    /**
     * called in main threads to start the socket threads
     * in_buffer: ring buffer to save packets
     * in_buffer_status: record the status of each memory block (0: empty, 1:
     * full) in_buffer_frame_num: number of packets the ring buffer could hold
     * in_buffer_length: size of ring buffer
     * in_core_id: attach socket threads to {in_core_id, ..., in_core_id +
     * COMM_THREAD_NUM - 1}
     */
    bool startTXRX(Table<char>& in_buffer, Table<int>& in_buffer_status,
        int in_buffer_frame_num, long long in_buffer_length,
        Table<double>& in_frame_start, char* in_tx_buffer,
        int* in_tx_buffer_status, int in_tx_buffer_frame_num,
        int in_tx_buffer_length);
    /**
     * receive thread
     */
    void* loopTXRX(int tid);
#if USE_IPV4
    typedef struct sockaddr_in sockaddr_t;
#else
    typedef struct sockaddr_in6 sockaddr_t;
#endif
    int dequeue_send(int tid);
    struct Packet* recv_enqueue(int tid, int radio_id, int rx_offset);
#ifdef USE_DPDK
    static void* loopRecv_DPDK(void* context);
#endif
<<<<<<< HEAD
#ifdef USE_ARGOS
    void* loopTXRX_Argos(int tid);
    int dequeue_send_Argos(int tid);
    struct Packet* recv_enqueue_Argos(int tid, int radio_id, int rx_offset);
#endif
=======
>>>>>>> a9cc8211

private:
#if USE_IPV4
    struct sockaddr_in* servaddr_; /* server address */
#else
    struct sockaddr_in6* servaddr_; /* server address */
#endif
    int* socket_;

    pthread_mutex_t mutex = PTHREAD_MUTEX_INITIALIZER;
    pthread_cond_t cond = PTHREAD_COND_INITIALIZER;

#ifdef USE_DPDK
    struct ether_addr server_eth_addr;
    uint32_t src_addr;
    uint32_t dst_addr;
    int src_port_start = 6000;
    int dst_port_start = 8000;
#endif

    Table<char>* buffer_;
    Table<int>* buffer_status_;
    long long buffer_length_;
    int buffer_frame_num_;

    char* tx_buffer_;
    int* tx_buffer_status_;
    long long tx_buffer_length_;
    int tx_buffer_frame_num_;
    // float *tx_data_buffer_;

    int comm_thread_num_;

    Table<double>* frame_start_;
    // pointer of message_queue_
    moodycamel::ConcurrentQueue<Event_data>* message_queue_;
    moodycamel::ConcurrentQueue<Event_data>* task_queue_;
    moodycamel::ProducerToken** rx_ptoks_;
    moodycamel::ProducerToken** tx_ptoks_;
    int core_id_;
    int tx_core_id_;

    // PacketTXRXContext* tx_context;
    // PacketTXRXContext* rx_context;

    Config* config_;
#ifdef USE_ARGOS
    RadioConfig* radioconfig_;
#endif
};

#endif<|MERGE_RESOLUTION|>--- conflicted
+++ resolved
@@ -128,14 +128,6 @@
 #ifdef USE_DPDK
     static void* loopRecv_DPDK(void* context);
 #endif
-<<<<<<< HEAD
-#ifdef USE_ARGOS
-    void* loopTXRX_Argos(int tid);
-    int dequeue_send_Argos(int tid);
-    struct Packet* recv_enqueue_Argos(int tid, int radio_id, int rx_offset);
-#endif
-=======
->>>>>>> a9cc8211
 
 private:
 #if USE_IPV4
