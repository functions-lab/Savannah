/** @file radio_uhdsdr.h
  * @brief Defination file for the RadioSoapySdr class.
  * 
  * This class defines functions specific to different radio implementations 
*/
#include "radio_uhdsdr.h"

#include <uhd/property_tree.hpp>
#include <uhd/utils/log_add.hpp>
#include <uhd/version.hpp>

#include "comms-lib.h"
#include "logger.h"
#include "symbols.h"
#include "uhd/usrp/multi_usrp.hpp"

static constexpr size_t kMakeMaxAttempts = 3;
static constexpr bool kPrintRadioSettings = true;
static constexpr bool kRadioTxTimeCheck = false;

// radio init time for UHD devices
// increase the wait time for radio init to get rid of the late packet issue
static constexpr double kUhdInitTimeSec = 0.5f;

RadioUHDSdr::RadioUHDSdr() : dev_(nullptr), rxs_(nullptr), txs_(nullptr) {
  AGORA_LOG_INFO("calling pure uhd version of radio constructor.\n");
  uhd::log::set_log_level(uhd::log::severity_level::debug);
}

RadioUHDSdr::~RadioUHDSdr() {
  AGORA_LOG_TRACE("Destroy RadioUHDSdr %s(%zu)\n", SerialNumber().c_str(),
                  Id());
  if ((dev_ != nullptr) && (rxs_ != nullptr) && (txs_ != nullptr)) {
    Close();
  }
}

void RadioUHDSdr::Close() {
  if (dev_ != nullptr) {
    AGORA_LOG_TRACE("Close RadioUHDSdr %s(%zu)\n", SerialNumber().c_str(),
                    Id());
    if (rxs_ != nullptr) {
      rxs_ = nullptr;
    }
    // as from Sounder, no need to delete the txs_, since it is deconstructed by default
    if (txs_ != nullptr) {
      txs_ = nullptr;
    }
    dev_ = nullptr;
    Radio::Close();
  }
}

void RadioUHDSdr::Init(const Config* cfg, size_t id, const std::string& serial,
                       const std::vector<size_t>& enabled_channels,
                       bool hw_framer, bool isUE) {
  bool is_ue = isUE;
  if (dev_ == nullptr) {
    AGORA_LOG_TRACE("Init RadioUHDSdr %s(%zu)\n", serial.c_str(), id);
    Radio::Init(cfg, id, serial, enabled_channels, hw_framer, isUE);

    std::map<std::string, std::string> args;
    std::map<std::string, std::string> sargs;

    size_t real_num_radios = cfg->NumRadios();
    AGORA_LOG_INFO("real_num_radios: %zu\n", real_num_radios);

    size_t real_ue_num_radios = cfg->UeNum();
    AGORA_LOG_INFO("real ue num_radios: %zu\n", real_ue_num_radios);

    if (is_ue) {
      std::vector<std::string> address_list;
      for (size_t i = 0; i < real_ue_num_radios; i++) {
        std::ostringstream oss;
        oss << "addr" << i;
        address_list.push_back(oss.str());
        args[address_list.at(i)] = cfg->UeRadioId().at(i);
        AGORA_LOG_INFO("args addr key is: %s, value is: %s\n",
                       address_list.at(i), cfg->UeRadioId().at(i));
      }
      // args["addr"] = SerialNumber();
    } else {
      std::vector<std::string> address_list;
      for (size_t i = 0; i < real_num_radios; i++) {
        std::ostringstream oss;
        oss << "addr" << i;
        address_list.push_back(oss.str());
        args[address_list.at(i)] = cfg->RadioId().at(i);
        AGORA_LOG_INFO("args addr key is: %s, value is: %s\n",
                       address_list.at(i), cfg->RadioId().at(i));
      }
    }

    args["timeout"] = "1000000";
    args["driver"] = "uhd";
    // args["addr"] = SerialNumber();
    //Need to make sure MTU is acceptable of this (assume 32 bit/4 byte samples)
    // const std::string frame_size = std::to_string(cfg->SampsPerSymbol() * 4);
    // args["send_frame_size"] = frame_size;
    // args["recv_frame_size"] = frame_size;
    args["clock_source"] = "internal";
    args["time_source"] = "internal";

    for (size_t tries = 0; tries < kMakeMaxAttempts; tries++) {
      try {
        dev_ = uhd::usrp::multi_usrp::make(args);
        break;
      } catch (const std::runtime_error& e) {
        const auto* message = e.what();
        AGORA_LOG_ERROR("RadioUHDSdr::Init[%zu] - UHD error try %zu -- %s\n",
                        id, tries, message);
      }
    }
    if (dev_ == nullptr) {
      AGORA_LOG_ERROR("UHDSDR failed to locate the radio %s in %zu attempts\n",
                      SerialNumber().c_str(), kMakeMaxAttempts);
      throw std::runtime_error("UHDSDR failed to locate the radio with id " +
                               SerialNumber());
    }

    std::stringstream device_info;
    device_info << "Hardware = " << dev_->get_mboard_name() << std::endl;

    if (kPrintRadioSettings) {
      AGORA_LOG_INFO("number of mother boards in the device: %d\n",
                     dev_->get_num_mboards());

      auto clock_sources = dev_->get_clock_sources(0);
      for ([[maybe_unused]] const auto& source : clock_sources) {
        AGORA_LOG_TRACE("Clock source %s\n", source.c_str());
      }
      auto time_sources = dev_->get_time_sources(0);
      for ([[maybe_unused]] const auto& source : time_sources) {
        AGORA_LOG_TRACE("Time source %s\n", source.c_str());
      }
      AGORA_LOG_INFO("%s\n", device_info.str().c_str());
    }

    // this is a UHD version of setting up stream:
    uhd::stream_args_t stream_args("sc16");
    stream_args.channels = enabled_channels;
    stream_args.args = sargs;
    //Samples per packet
    stream_args.args["spp"] = std::to_string(cfg->SampsPerSymbol());

    rxs_ = dev_->get_rx_stream(stream_args);
    txs_ = dev_->get_tx_stream(stream_args);

    if (txs_ == nullptr || rxs_ == nullptr) {
      AGORA_LOG_ERROR(
          "RadioUHDSdr::Init[%zu] - Radio tx/rx control plane could not be "
          "configured\n",
          id);
    }
  } else {
    AGORA_LOG_ERROR("RadioUHDSdr::Init[%zu] - Radio already has been init\n",
                    id);
  }
}

void RadioUHDSdr::Setup(const std::vector<double>& tx_gains,
                        const std::vector<double>& rx_gains) {
  AGORA_LOG_TRACE("Setup RadioUHD Sdr %s(%zu)\n", SerialNumber().c_str(), Id());
  dev_->set_rx_rate(cfg_->Rate());
  dev_->set_tx_rate(cfg_->Rate());

  // use the TRX antenna port for both tx and rx
  for (auto ch : EnabledChannels()) {
    dev_->set_rx_antenna("TX/RX", ch);
    dev_->set_tx_antenna("TX/RX", ch);
  }

  for (const auto& ch : EnabledChannels()) {
    ///\todo Check to see if this is correct for kUseUhd == false (BwFilter)
    uhd::tune_request_t tr(cfg_->RadioRfFreq());
    tr.rf_freq_policy = uhd::tune_request_t::POLICY_NONE;
    tr.dsp_freq_policy = uhd::tune_request_t::POLICY_NONE;

    tr.rf_freq = cfg_->RadioRfFreq();
    tr.rf_freq_policy = uhd::tune_request_t::POLICY_MANUAL;

    uhd::tune_request_t tr1(0);
    tr1.rf_freq_policy = uhd::tune_request_t::POLICY_NONE;
    tr1.dsp_freq_policy = uhd::tune_request_t::POLICY_NONE;

    tr1.dsp_freq = 0;
    tr1.dsp_freq_policy = uhd::tune_request_t::POLICY_MANUAL;

    dev_->set_rx_freq(tr, ch);
    dev_->set_rx_freq(tr1, ch);
    dev_->set_tx_freq(tr, ch);
    dev_->set_tx_freq(tr1, ch);

    // kUseUHD
    dev_->set_rx_gain(rx_gains.at(0), ch);
    dev_->set_tx_gain(tx_gains.at(0), ch);

  }  // end for (const auto& ch : EnabledChannels())
}

void RadioUHDSdr::Activate(Radio::ActivationTypes type, long long act_time_ns,
                           size_t samples) {
  AGORA_LOG_INFO(
      "Activate RadioUHDSdr %s(%zu) at time %lld with samples %zu and type "
      "%d\n",
      SerialNumber().c_str(), Id(), act_time_ns, samples,
      static_cast<int>(type));
<<<<<<< HEAD
  // bool is_ue_ = false;
=======
  bool is_ue_ = false;
>>>>>>> 31e1df59
  if (is_ue_) {
    AGORA_LOG_INFO("setting sources to internal \n");
    dev_->set_clock_source("internal");
    dev_->set_time_source("internal");
    uhd::time_spec_t time_zero = uhd::time_spec_t(0.0);
    dev_->set_time_unknown_pps(time_zero);
  } else {
    AGORA_LOG_INFO("setting sources to external \n");
    std::cout << boost::format("Setting device timestamp to 0...") << std::endl;
    dev_->set_time_source("external");
    uhd::time_spec_t time_zero = uhd::time_spec_t(0.0);
    dev_->set_time_unknown_pps(time_zero);
    // Wait for pps sync pulse
    // std::this_thread::sleep_for(std::chrono::seconds(0.1));

    std::vector<std::string> sensor_names;
    sensor_names = dev_->get_tx_sensor_names(0);
    if (std::find(sensor_names.begin(), sensor_names.end(), "lo_locked") !=
        sensor_names.end()) {
      uhd::sensor_value_t lo_locked = dev_->get_tx_sensor("lo_locked", 0);
      std::cout << boost::format("Checking TXRX: %s ...") %
                       lo_locked.to_pp_string()
                << std::endl;
      UHD_ASSERT_THROW(lo_locked.to_bool());
    }
    dev_->set_clock_source("external");
    const size_t mboard_sensor_idx = 0;
    sensor_names = dev_->get_mboard_sensor_names(mboard_sensor_idx);
    uhd::sensor_value_t ref_locked =
        dev_->get_mboard_sensor("ref_locked", mboard_sensor_idx);
    std::cout << boost::format("Checking TXRX: %s ...") %
                     ref_locked.to_pp_string()
              << std::endl;
    UHD_ASSERT_THROW(ref_locked.to_bool());
    dev_->set_time_next_pps(time_zero);
    //dev_->set_time_unknown_pps(uhd::time_spec_t(0.0));
    // Wait for pps sync pulse (per manual)
    std::this_thread::sleep_for(std::chrono::seconds(1));
    auto time_check = dev_->get_time_last_pps();
    RtAssert(time_check == time_zero, "Time check did not match");
  }
  AGORA_LOG_INFO("in/external clock set \n");

  //Enable the rx stream in 1 second from now
  uhd::stream_cmd_t::stream_mode_t mode;
  mode = uhd::stream_cmd_t::STREAM_MODE_START_CONTINUOUS;
  uhd::stream_cmd_t cmd(mode);
  cmd.stream_now = false;
  cmd.time_spec = dev_->get_time_now() + uhd::time_spec_t(kUhdInitTimeSec);
  cmd.num_samps = samples;

  AGORA_LOG_INFO("RadioUHDSdr::Activated\n");
  AGORA_LOG_INFO("before issue stream \n");
  rxs_->issue_stream_cmd(cmd);
  AGORA_LOG_INFO("activation success \n");
}

void RadioUHDSdr::Deactivate() {
  AGORA_LOG_TRACE("Deactivate RadioUHDSdr %s(%zu)\n", SerialNumber().c_str(),
                  Id());
  uhd::stream_cmd_t cmd(uhd::stream_cmd_t::STREAM_MODE_STOP_CONTINUOUS);
  //Stop now
  cmd.stream_now = true;
  rxs_->issue_stream_cmd(cmd);
}

int RadioUHDSdr::Tx(const void* const* tx_buffs, size_t tx_size,
                    Radio::TxFlags flags, long long& tx_time_ns) {
  static constexpr double kTxTimeoutSec = 0.01f;

  uhd::tx_metadata_t md;
  //Current the input flags don't have a START burst handling
  md.start_of_burst = (flags == Radio::TxFlags::kStartEndTransmit) ||
                      (flags == Radio::TxFlags::kStartTransmit);

  md.end_of_burst = (flags == Radio::TxFlags::kStartEndTransmit) ||
                    (flags == Radio::TxFlags::kEndTransmit);

  if (md.start_of_burst) {
    md.has_time_spec = true;
    md.time_spec = uhd::time_spec_t::from_ticks(tx_time_ns, cfg_->Rate());
  } else {
    //Set to false?
    md.has_time_spec = false;
    //md.time_spec = uhd::time_spec_t::from_ticks(tx_time_ns, cfg_->Rate());
  }

  if (kRadioTxTimeCheck) {
    const auto current_time = dev_->get_time_now().to_ticks(cfg_->Rate());
    AGORA_LOG_INFO("Current Time %lld, Tx Time %lld, TimeDiff %lld\n",
                   current_time, tx_time_ns, tx_time_ns - current_time);
    if (current_time > tx_time_ns) {
      AGORA_LOG_ERROR(
          "Requested tx time %lld is in the past.  Current time %lld. "
          "Transmission will not be correct\n",
          tx_time_ns, current_time);
      throw std::runtime_error("Requested tx time is in the past");
    }
  }

  uhd::tx_streamer::buffs_type stream_buffs(tx_buffs, txs_->get_num_channels());
  const int write_status = txs_->send(stream_buffs, tx_size, md, kTxTimeoutSec);
  if (kDebugRadioTX) {
    uhd::async_metadata_t async_md;
    bool async_valid = txs_->recv_async_msg(async_md, kTxTimeoutSec);
    if (async_valid) {
      switch (async_md.event_code) {
        case uhd::async_metadata_t::EVENT_CODE_BURST_ACK: {
          AGORA_LOG_WARN("recv_async_msg:EVENT_CODE_BURST_ACK.\n");
          break;
        }
        case uhd::async_metadata_t::EVENT_CODE_UNDERFLOW: {
          AGORA_LOG_WARN("recv_async_msg:EVENT_CODE_UNDERFLOW.\n");
          break;
        }
        case uhd::async_metadata_t::EVENT_CODE_SEQ_ERROR: {
          AGORA_LOG_WARN("recv_async_msg:EVENT_CODE_SEQ_ERROR.\n");
          break;
        }
        case uhd::async_metadata_t::EVENT_CODE_TIME_ERROR: {
          AGORA_LOG_WARN("recv_async_msg:EVENT_CODE_TIME_ERROR.\n");
          break;
        }
        case uhd::async_metadata_t::EVENT_CODE_UNDERFLOW_IN_PACKET: {
          AGORA_LOG_WARN("recv_async_msg:EVENT_CODE_UNDERFLOW_IN_PACKET.\n");
          break;
        }
        case uhd::async_metadata_t::EVENT_CODE_SEQ_ERROR_IN_BURST: {
          AGORA_LOG_WARN("recv_async_msg:EVENT_CODE_SEQ_ERROR_IN_BURST.\n");
          break;
        }
        case uhd::async_metadata_t::EVENT_CODE_USER_PAYLOAD: {
          AGORA_LOG_WARN("recv_async_msg:EVENT_CODE_USER_PAYLOAD.\n");
          break;
        }

        default: {
          AGORA_LOG_WARN(
              "recv_async_msg: received unexpected event code 0x%x.\n",
              static_cast<int>(async_md.event_code));
        }
      }
    } else {
      AGORA_LOG_WARN("RadioUHDSdr::recv_async_msg recv failed\n");
    }
  }
  return write_status;
}

int RadioUHDSdr::Rx(std::vector<std::vector<std::complex<int16_t>>>& rx_data,
                    size_t rx_size, Radio::RxFlags& out_flags,
                    long long& rx_time_ns) {
  rx_time_ns = 0;
  std::vector<void*> rx_locations;
  rx_locations.reserve(rx_data.size());

  for (auto& buff : rx_data) {
    rx_locations.emplace_back(buff.data());
  }
  return RadioUHDSdr::Rx(rx_locations, rx_size, out_flags, rx_time_ns);
}

int RadioUHDSdr::Rx(std::vector<std::vector<std::complex<int16_t>>*>& rx_buffs,
                    size_t rx_size, Radio::RxFlags& out_flags,
                    long long& rx_time_ns) {
  rx_time_ns = 0;
  std::vector<void*> rx_locations;
  rx_locations.reserve(rx_buffs.size());

  for (auto& buff : rx_buffs) {
    rx_locations.emplace_back(buff->data());
  }
  return RadioUHDSdr::Rx(rx_locations, rx_size, out_flags, rx_time_ns);
}

int RadioUHDSdr::Rx(std::vector<void*>& rx_locs, size_t rx_size,
                    Radio::RxFlags& out_flags, long long& rx_time_ns) {
  static constexpr double kRxTimeoutSec = 0.2f;
  //Init the output values
  out_flags = Radio::RxFlags::kRxFlagNone;
  rx_time_ns = 0;

  uhd::rx_metadata_t md;
  uhd::rx_streamer::buffs_type stream_buffs(rx_locs.data(),
                                            rxs_->get_num_channels());
  const size_t rx_status =
      rxs_->recv(stream_buffs, rx_size, md, kRxTimeoutSec, false);
  // out_flags = Radio::RxFlags::kRxFlagNone;
  const bool has_time = md.has_time_spec;
  [[maybe_unused]] const bool start_burst = md.start_of_burst;
  const bool end_burst = md.end_of_burst;
  const bool more_frags = md.more_fragments;
  AGORA_LOG_TRACE(
      "Rx Debug | HAS TIME:%d | START BURST:%d | END BURST:%d | FRAGS :%d "
      "| FRAG OFFSET:%zu |\n",
      has_time, start_burst, end_burst, more_frags, md.fragment_offset);

  if (has_time) {
    rx_time_ns = md.time_spec.to_ticks(cfg_->Rate());
  } else {
    AGORA_LOG_WARN("RadioUHDSdr::Rx - does not have time \n");
  }

  //If status == 0 check why
  if (rx_status == 0) {
    AGORA_LOG_WARN("RadioUHDSdr::Rx - returned error code %d(%s)\n",
                   static_cast<int>(md.error_code), md.strerror().c_str());
    /*
    switch (md.error_code) {
      case uhd::rx_metadata_t::ERROR_CODE_NONE:
      case uhd::rx_metadata_t::ERROR_CODE_OVERFLOW:
      case uhd::rx_metadata_t::ERROR_CODE_TIMEOUT:
      case uhd::rx_metadata_t::ERROR_CODE_BAD_PACKET:
      case uhd::rx_metadata_t::ERROR_CODE_ALIGNMENT:
      case uhd::rx_metadata_t::ERROR_CODE_LATE_COMMAND:
      case uhd::rx_metadata_t::ERROR_CODE_BROKEN_CHAIN:
        break;
    }
    */
  } else if (rx_status == rx_size) {
    if (end_burst) {
      //This usually happens when the timeout is not long enough to wait for multiple packets for a given requested rx length
      AGORA_LOG_WARN("RadioUHDSdr::Rx - unexpected end burst %zu:%zu\n",
                     rx_size, rx_status);
    }

    // if (more_frags) {
    //   AGORA_LOG_WARN(
    //       "RadioUHDSdr::Rx - fragments remaining on rx call requested %zu "
    //       "received %zu\n",
    //       rx_size, rx_status);
    // }
    out_flags = Radio::RxFlags::kEndReceive;
  } else {
    AGORA_LOG_WARN(
        "RadioUHDSdr::Rx - returned less than requested samples %zu:%zu\n",
        rx_size, rx_status);
  }
  return rx_status;
}

void RadioUHDSdr::Trigger() {}

void RadioUHDSdr::ReadSensor() const {
  for (size_t i = 0; i < dev_->get_num_mboards(); i++) {
    std::cout << dev_->get_mboard_sensor_names(i).at(0) << std::endl;
  }
}

void RadioUHDSdr::SetTimeAtTrigger(long long time_ns) {
  uhd::time_spec_t time_new =
      uhd::time_spec_t::from_ticks(time_ns, cfg_->Rate());
  dev_->set_time_now(time_new);
  // there is no time setting function as set time last pps
  // dev_->set_time_last_pps(time_new);
  //dev_->set_time_next_pps(time_new);
  //Wait a second?

  auto time_dev = dev_->get_time_last_pps().to_ticks(cfg_->Rate());
  if (time_dev != time_ns) {
    AGORA_LOG_WARN(
        "RadioUHDSdr::SetTimeAtTrigger[%zu] the hardware trigger time is "
        "not the expected value %lld : %lld\n",
        Id(), time_dev, time_ns);
  }
}

long long RadioUHDSdr::GetTimeNs() {
  auto time_dev = dev_->get_time_now().to_ticks(cfg_->Rate());
  AGORA_LOG_TRACE("RadioUHDSdr::GetTimeNs[%zu] the hardware time is %lld\n",
                  Id(), time_dev);
  return time_dev;
}

void RadioUHDSdr::PrintSettings() const {
  std::stringstream print_message;
  std::map<std::string, std::string> out;
  for (size_t i = 0; i < dev_->get_tx_num_channels(); i++) {
    const uhd::dict<std::string, std::string> info = dev_->get_usrp_tx_info(i);
    for (const std::string& key : info.keys()) {
      if (key.size() > 3 && key.substr(0, 3) == "tx_") {
        out[str(boost::format("tx%d_%s") % i % key.substr(3))] = info[key];
      } else {
        out[key] = info[key];
      }
    }
  }
  for (size_t i = 0; i < dev_->get_rx_num_channels(); i++) {
    const uhd::dict<std::string, std::string> info = dev_->get_usrp_rx_info(i);
    for (const std::string& key : info.keys()) {
      if (key.size() > 3 && key.substr(0, 3) == "rx_") {
        out[str(boost::format("rx%d_%s") % i % key.substr(3))] = info[key];
      } else {
        out[key] = info[key];
      }
    }
  }

  // print_message << SerialNumber() << " (" << Id() << ")" << std::endl;

  if (kPrintRadioSettings) {
    for (size_t i = 0; i < EnabledChannels().size(); i++) {
      print_message << "channels enalbed are: " << EnabledChannels()[i]
                    << std::endl;
    }
    // size_t total_rx_channel = EnabledChannels().size()* 3 cfg_->Numradios()*2;
    size_t total_rx_channel = cfg_->NumRadios()*2;
    for (size_t c = 0; c < total_rx_channel; c++) {
      if (c < dev_->get_rx_num_channels()) {
        print_message << "RX Channel " << c << std::endl
                      << "Actual RX sample rate: "
                      << (dev_->get_rx_rate(c) / 1e6) << "MSps..." << std::endl
                      << "Actual RX frequency: " << (dev_->get_rx_freq(c) / 1e9)
                      << "GHz..." << std::endl
                      << "Actual RX gain: " << (dev_->get_rx_gain(c)) << "..."
                      << std::endl;
        print_message << "Actual RX bandwidth: "
                      << (dev_->get_rx_bandwidth(c) / 1e6) << "M..."
                      << std::endl
                      << "Actual RX antenna: " << (dev_->get_rx_antenna(c))
                      << "..." << std::endl;
      }
    }

    // size_t total_tx_channel = EnabledChannels().size()* 2;
    size_t total_tx_channel = cfg_->NumRadios()*2;
    for (size_t c = 0; c < total_tx_channel; c++) {
      if (c < dev_->get_tx_num_channels()) {
        print_message << "TX Channel " << c << std::endl
                      << "Actual TX sample rate: "
                      << (dev_->get_tx_rate(c) / 1e6) << "MSps..." << std::endl
                      << "Actual TX frequency: " << (dev_->get_tx_freq(c) / 1e9)
                      << "GHz..." << std::endl
                      << "Actual TX gain: " << (dev_->get_tx_gain(c)) << "..."
                      << std::endl;
        print_message << "Actual TX bandwidth: "
                      << (dev_->get_tx_bandwidth(c) / 1e6) << "M..."
                      << std::endl
                      << "Actual TX antenna: " << (dev_->get_tx_antenna(c))
                      << "... " << std::endl;
      }
    }
    AGORA_LOG_INFO("%s\n", print_message.str().c_str());
  }
}

void RadioUHDSdr::ClearSyncDelay() {}
void RadioUHDSdr::ConfigureTddModeBs(bool is_ref_radio) {}
void RadioUHDSdr::ConfigureTddModeUe() {}

void RadioUHDSdr::Flush() {
  AGORA_LOG_INFO("Flushing radio %zu rx data plane\n", Id());
}<|MERGE_RESOLUTION|>--- conflicted
+++ resolved
@@ -205,11 +205,7 @@
       "%d\n",
       SerialNumber().c_str(), Id(), act_time_ns, samples,
       static_cast<int>(type));
-<<<<<<< HEAD
-  // bool is_ue_ = false;
-=======
   bool is_ue_ = false;
->>>>>>> 31e1df59
   if (is_ue_) {
     AGORA_LOG_INFO("setting sources to internal \n");
     dev_->set_clock_source("internal");
