--- conflicted
+++ resolved
@@ -751,20 +751,11 @@
                 LDPC_config.nRows, encoded_buffer_temp, parity_buffer,
                 input_ptr);
             int cbCodedBytes = LDPC_config.cbCodewLen / cfg->mod_type;
-<<<<<<< HEAD
             int output_offset = total_ul_symbol_id * config_->OFDM_DATA_NUM
                 + cbCodedBytes * cb_id;
-            int8_t* final_output_ptr
-                = (int8_t*)&ul_syms_buffer_[ue_id][output_offset];
-            adapt_bits_for_mod(output_ptr, final_output_ptr,
-                encoded_bytes_per_block, cfg->mod_type);
-=======
-            int output_offset
-                = total_ul_symbol_id * data_sc_len + cbCodedBytes * cb_id;
             adapt_bits_for_mod(reinterpret_cast<uint8_t*>(encoded_buffer_temp),
                 &ul_syms_buffer_[ue_id][output_offset], encoded_bytes_per_block,
                 cfg->mod_type);
->>>>>>> fc725490
         }
     }
     //double duration = worker_rdtsc() - start_tsc;
