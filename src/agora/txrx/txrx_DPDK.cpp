--- conflicted
+++ resolved
@@ -20,11 +20,7 @@
     if (DpdkTransport::nic_init(portid, mbuf_pool, socket_thread_num) != 0)
         rte_exit(EXIT_FAILURE, "Cannot init port %u\n", portid);
 
-<<<<<<< HEAD
-    int ret = inet_pton(AF_INET, cfg->rru_addr.c_str(), &sender_addr);
-=======
     int ret = inet_pton(AF_INET, cfg->bs_rru_addr.c_str(), &bs_rru_addr);
->>>>>>> c43af809
     rt_assert(ret == 1, "Invalid sender IP address");
     ret = inet_pton(AF_INET, cfg->bs_server_addr.c_str(), &bs_server_addr);
     rt_assert(ret == 1, "Invalid server IP address");
@@ -35,16 +31,10 @@
     for (size_t i = 0; i < socket_thread_num; i++) {
         uint16_t src_port = rte_cpu_to_be_16(cfg->bs_rru_port);
         uint16_t dst_port = rte_cpu_to_be_16(cfg->bs_server_port + i);
-<<<<<<< HEAD
-        flow = DpdkTransport::generate_ipv4_flow(0, i, sender_addr, FULL_MASK,
-            server_addr, FULL_MASK, src_port, 0xffff, dst_port, 0xffff, &error);
-        printf("Adding rule for src port: %d, dst port: %d, queue: %zu\n",
-=======
         flow = DpdkTransport::generate_ipv4_flow(0, i, bs_rru_addr, FULL_MASK,
             bs_server_addr, FULL_MASK, src_port, 0xffff, dst_port, 0xffff,
             &error);
-        printf("Add rule for src port: %d, dst port: %d, queue: %zu\n",
->>>>>>> c43af809
+        printf("Adding rule for src port: %d, dst port: %d, queue: %zu\n",
             src_port, dst_port, i);
         if (!flow)
             rte_exit(
@@ -102,21 +92,9 @@
 
 void PacketTXRX::send_beacon(int tid, size_t frame_id)
 {
-<<<<<<< HEAD
+    // TODO: implement beacon transmission for DPDK mode
     _unused(tid);
     _unused(frame_id);
-=======
-    int radio_lo = tid * cfg->nRadios / socket_thread_num;
-    int radio_hi = (tid + 1) * cfg->nRadios / socket_thread_num;
-
-    // Send a beacon packet in the downlink to trigger user pilot
-    std::vector<uint8_t> udp_pkt_buf(cfg->packet_length, 0);
-    auto* pkt = reinterpret_cast<Packet*>(&udp_pkt_buf[0]);
-    for (int ant_id = radio_lo; ant_id < radio_hi; ant_id++) {
-        new (pkt) Packet(frame_id, 0, 0 /* cell_id */, ant_id);
-        // TODO: implement beacon transmission for DPDK mode
-    }
->>>>>>> c43af809
 }
 
 void* PacketTXRX::loop_tx_rx(int tid)
