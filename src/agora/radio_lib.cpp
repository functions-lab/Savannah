#include "radio_lib.hpp"
#include "comms-lib.h"

static constexpr bool kPrintCalibrationMats = false;

std::atomic<size_t> num_radios_initialized;
std::atomic<size_t> num_radios_configured;

RadioConfig::RadioConfig(Config* cfg)
    : _cfg(cfg)
{
    SoapySDR::Kwargs args;
    SoapySDR::Kwargs sargs;
    // load channels
    auto channels = Utils::strToChannels(_cfg->channel);

    this->_radioNum = _cfg->nRadios;
    this->_antennaNum = _radioNum * _cfg->nChannels;
    std::cout << "radio num is " << this->_radioNum << std::endl;
    if (_cfg->isUE)
        throw std::invalid_argument("Bad config! Not a UE!");
    if (!kUseUHD && _cfg->hub_ids.empty() == false) {
        args["driver"] = "remote";
        args["timeout"] = "1000000";
        args["serial"] = _cfg->hub_ids.at(0);
        hubs.push_back(SoapySDR::Device::make(args));
    }

    baStn.resize(_radioNum);
    txStreams.resize(_radioNum);
    rxStreams.resize(_radioNum);

    std::vector<RadioConfigContext> radio_config_ctx_vec(this->_radioNum);
    for (size_t i = 0; i < this->_radioNum; i++) {
        auto* context = &radio_config_ctx_vec[i];
        context->brs = this;
        context->tid = i;
#ifdef THREADED_INIT
        pthread_t init_thread_;
        if (pthread_create(&init_thread_, NULL, initBSRadio_launch, context)
            != 0) {
            perror("init thread create failed");
            std::exit(0);
        }
#else
        initBSRadio(context);
#endif
    }

    // Block until all radios are initialized
    size_t num_checks = 0;
    while (num_radios_initialized != this->_radioNum) {
        size_t _num_radios_initialized = num_radios_initialized;
        num_checks++;
        if (num_checks > 1e9) {
            std::printf(
                "RadioConfig: Waiting for radio initialization, %zu of %zu "
                "ready\n",
                _num_radios_initialized, this->_radioNum);
            num_checks = 0;
        }
    }

    // Perform DC Offset & IQ Imbalance Calibration
    if (_cfg->imbalanceCalEn) {
        if (_cfg->channel.find('A') != std::string::npos)
            dciqCalibrationProc(0);
        if (_cfg->channel.find('B') != std::string::npos)
            dciqCalibrationProc(1);
    }

    for (size_t i = 0; i < this->_radioNum; i++) {
        auto* context = &radio_config_ctx_vec[i];
        context->brs = this;
        context->tid = i;
#ifdef THREADED_INIT
        pthread_t configure_thread_;
        if (pthread_create(&configure_thread_, NULL,
                RadioConfig::configureBSRadio_launch, context)
            != 0) {
            perror("init thread create failed");
            std::exit(0);
        }
#else
        configureBSRadio(context);
#endif
    }

    // Block until all radios are configured
    while (num_radios_configured != this->_radioNum) {
        size_t _num_radios_configured = num_radios_configured;
        num_checks++;
        if (num_checks > 1e9) {
            std::printf(
                "RadioConfig: Waiting for radio initialization, %zu of %zu "
                "ready\n",
                _num_radios_configured, this->_radioNum);
            num_checks = 0;
        }
    }

    for (size_t i = 0; i < this->_radioNum; i++) {
        std::cout << _cfg->radio_ids.at(i) << ": Front end "
                  << baStn[i]->getHardwareInfo()["frontend"] << std::endl;
        for (auto c : channels) {
            if (c < baStn[i]->getNumChannels(SOAPY_SDR_RX)) {
                std::printf("RX Channel %zu\n", c);
                std::printf("Actual RX sample rate: %fMSps...\n",
                    (baStn[i]->getSampleRate(SOAPY_SDR_RX, c) / 1e6));
                std::printf("Actual RX frequency: %fGHz...\n",
                    (baStn[i]->getFrequency(SOAPY_SDR_RX, c) / 1e9));
                std::printf("Actual RX gain: %f...\n",
                    (baStn[i]->getGain(SOAPY_SDR_RX, c)));
                if (!kUseUHD) {
                    std::printf("Actual RX LNA gain: %f...\n",
                        (baStn[i]->getGain(SOAPY_SDR_RX, c, "LNA")));
                    std::printf("Actual RX PGA gain: %f...\n",
                        (baStn[i]->getGain(SOAPY_SDR_RX, c, "PGA")));
                    std::printf("Actual RX TIA gain: %f...\n",
                        (baStn[i]->getGain(SOAPY_SDR_RX, c, "TIA")));
<<<<<<< HEAD
                    if (baStn[i]->getHardwareInfo()["frontend"].find("CBRS")
                        != std::string::npos) {
                        printf("Actual RX LNA1 gain: %f...\n",
=======
                    if (baStn[i]->getHardwareInfo()["frontend"].compare("CBRS")
                        == 0) {
                        std::printf("Actual RX LNA1 gain: %f...\n",
>>>>>>> bc1bc0c1
                            (baStn[i]->getGain(SOAPY_SDR_RX, c, "LNA1")));
                        std::printf("Actual RX LNA2 gain: %f...\n",
                            (baStn[i]->getGain(SOAPY_SDR_RX, c, "LNA2")));
                    }
                }
                std::printf("Actual RX bandwidth: %fM...\n",
                    (baStn[i]->getBandwidth(SOAPY_SDR_RX, c) / 1e6));
                std::printf("Actual RX antenna: %s...\n",
                    (baStn[i]->getAntenna(SOAPY_SDR_RX, c).c_str()));
            }
        }

        for (auto c : channels) {
            if (c < baStn[i]->getNumChannels(SOAPY_SDR_TX)) {
                std::printf("TX Channel %zu\n", c);
                std::printf("Actual TX sample rate: %fMSps...\n",
                    (baStn[i]->getSampleRate(SOAPY_SDR_TX, c) / 1e6));
                std::printf("Actual TX frequency: %fGHz...\n",
                    (baStn[i]->getFrequency(SOAPY_SDR_TX, c) / 1e9));
                std::printf("Actual TX gain: %f...\n",
                    (baStn[i]->getGain(SOAPY_SDR_TX, c)));
                if (!kUseUHD) {
                    std::printf("Actual TX PAD gain: %f...\n",
                        (baStn[i]->getGain(SOAPY_SDR_TX, c, "PAD")));
                    std::printf("Actual TX IAMP gain: %f...\n",
                        (baStn[i]->getGain(SOAPY_SDR_TX, c, "IAMP")));
<<<<<<< HEAD
                    if (baStn[i]->getHardwareInfo()["frontend"].find("CBRS")
                        != std::string::npos) {
                        printf("Actual TX PA1 gain: %f...\n",
=======
                    if (baStn[i]->getHardwareInfo()["frontend"].compare("CBRS")
                        == 0) {
                        std::printf("Actual TX PA1 gain: %f...\n",
>>>>>>> bc1bc0c1
                            (baStn[i]->getGain(SOAPY_SDR_TX, c, "PA1")));
                        std::printf("Actual TX PA2 gain: %f...\n",
                            (baStn[i]->getGain(SOAPY_SDR_TX, c, "PA2")));
                        std::printf("Actual TX PA3 gain: %f...\n",
                            (baStn[i]->getGain(SOAPY_SDR_TX, c, "PA3")));
                    }
                }
                std::printf("Actual TX bandwidth: %fM...\n",
                    (baStn[i]->getBandwidth(SOAPY_SDR_TX, c) / 1e6));
                std::printf("Actual TX antenna: %s...\n",
                    (baStn[i]->getAntenna(SOAPY_SDR_TX, c).c_str()));
            }
        }
        std::cout << std::endl;
    }

    if (!kUseUHD) {
        if (hubs.size() == 0)
            baStn[0]->writeSetting("SYNC_DELAYS", "");
        else
            hubs[0]->writeSetting("SYNC_DELAYS", "");
    }

    std::cout << "radio init done!" << std::endl;
}

void* RadioConfig::initBSRadio_launch(void* in_context)
{
    auto* context = (RadioConfigContext*)in_context;
    context->brs->initBSRadio(context);
    return 0;
}

void RadioConfig::initBSRadio(RadioConfigContext* context)
{
    size_t i = context->tid;
    auto channels = Utils::strToChannels(_cfg->channel);
    SoapySDR::Kwargs args;
    SoapySDR::Kwargs sargs;
    args["timeout"] = "1000000";
    if (!kUseUHD) {
        args["driver"] = "iris";
        args["serial"] = _cfg->radio_ids.at(i);
    } else {
        args["driver"] = "uhd";
        args["addr"] = _cfg->radio_ids.at(i);
    }
    baStn[i] = SoapySDR::Device::make(args);
    for (auto ch : { 0, 1 }) {
        baStn[i]->setSampleRate(SOAPY_SDR_RX, ch, _cfg->rate);
        baStn[i]->setSampleRate(SOAPY_SDR_TX, ch, _cfg->rate);
    }
    rxStreams[i]
        = baStn[i]->setupStream(SOAPY_SDR_RX, SOAPY_SDR_CS16, channels, sargs);
    txStreams[i]
        = baStn[i]->setupStream(SOAPY_SDR_TX, SOAPY_SDR_CS16, channels, sargs);
    num_radios_initialized++;
}

void* RadioConfig::configureBSRadio_launch(void* in_context)
{
    RadioConfigContext* context = ((RadioConfigContext*)in_context);
    RadioConfig* brs = context->brs;
    brs->configureBSRadio(context);
    return 0;
}

void RadioConfig::configureBSRadio(RadioConfigContext* context)
{
    size_t i = context->tid;

    // load channels
    auto channels = Utils::strToChannels(_cfg->channel);

    // resets the DATA_clk domain logic.
    baStn[i]->writeSetting("RESET_DATA_LOGIC", "");

    // use the TRX antenna port for both tx and rx
    for (auto ch : channels)
        if (!kUseUHD)
            baStn[i]->setAntenna(SOAPY_SDR_RX, ch, "TRX");
        else {
            baStn[i]->setAntenna(SOAPY_SDR_RX, ch, "RX2");
            baStn[i]->setAntenna(SOAPY_SDR_TX, ch, "TX/RX");
        }

    SoapySDR::Kwargs info = baStn[i]->getHardwareInfo();
    for (auto ch : channels) {
        if (!kUseUHD) {
            baStn[i]->setBandwidth(SOAPY_SDR_RX, ch, _cfg->bwFilter);
            baStn[i]->setBandwidth(SOAPY_SDR_TX, ch, _cfg->bwFilter);
        }

        // baStn[i]->setSampleRate(SOAPY_SDR_RX, ch, cfg->rate);
        // baStn[i]->setSampleRate(SOAPY_SDR_TX, ch, cfg->rate);

        baStn[i]->setFrequency(SOAPY_SDR_RX, ch, "RF", _cfg->radioRfFreq);
        baStn[i]->setFrequency(SOAPY_SDR_RX, ch, "BB", kUseUHD ? 0 : _cfg->nco);
        baStn[i]->setFrequency(SOAPY_SDR_TX, ch, "RF", _cfg->radioRfFreq);
        baStn[i]->setFrequency(SOAPY_SDR_TX, ch, "BB", kUseUHD ? 0 : _cfg->nco);

        if (!kUseUHD) {
            // Unified gains for both lime and frontend
            if (_cfg->single_gain()) {
                // w/CBRS 3.6GHz [0:105], 2.5GHZ [0:108]
                baStn[i]->setGain(
                    SOAPY_SDR_RX, ch, ch ? _cfg->rx_gain_b : _cfg->rx_gain_a);
                // w/CBRS 3.6GHz [0:105], 2.5GHZ [0:105]
                baStn[i]->setGain(
                    SOAPY_SDR_TX, ch, ch ? _cfg->tx_gain_b : _cfg->tx_gain_a);
            } else {
                if (info["frontend"].find("CBRS") != std::string::npos) {
                    if (_cfg->freq > 3e9)
                        baStn[i]->setGain(
                            SOAPY_SDR_RX, ch, "ATTN", -6); //[-18,0]
                    else if (_cfg->freq > 2e9 && _cfg->freq < 3e9)
                        baStn[i]->setGain(
                            SOAPY_SDR_RX, ch, "ATTN", -18); //[-18,0]
                    else
                        baStn[i]->setGain(
                            SOAPY_SDR_RX, ch, "ATTN", -12); //[-18,0]
                    baStn[i]->setGain(SOAPY_SDR_RX, ch, "LNA2", 17); //[0,17]
                }

                baStn[i]->setGain(SOAPY_SDR_RX, ch, "LNA",
                    ch ? _cfg->rx_gain_b : _cfg->rx_gain_a); //[0,30]
                baStn[i]->setGain(SOAPY_SDR_RX, ch, "TIA", 0); //[0,12]
                baStn[i]->setGain(SOAPY_SDR_RX, ch, "PGA", 0); //[-12,19]

                if (info["frontend"].find("CBRS") != std::string::npos) {
                    baStn[i]->setGain(
                        SOAPY_SDR_TX, ch, "ATTN", -6); //[-18,0] by 3
                    baStn[i]->setGain(SOAPY_SDR_TX, ch, "PA2", 0); //[0|15]
                }
                baStn[i]->setGain(SOAPY_SDR_TX, ch, "IAMP", 0); //[-12,12]
                baStn[i]->setGain(SOAPY_SDR_TX, ch, "PAD",
                    ch ? _cfg->tx_gain_b : _cfg->tx_gain_a); //[0,30]
            }
        } else {
            baStn[i]->setGain(SOAPY_SDR_RX, ch, "PGA0",
                ch ? _cfg->rx_gain_b : _cfg->rx_gain_a);
            baStn[i]->setGain(SOAPY_SDR_TX, ch, "PGA0",
                ch ? _cfg->tx_gain_b : _cfg->tx_gain_a);
        }
    }

    for (auto ch : channels) {
        baStn[i]->setDCOffsetMode(SOAPY_SDR_RX, ch, true);
    }

    num_radios_configured++;
}

bool RadioConfig::radioStart()
{
    bool good_calib = false;
<<<<<<< HEAD
    alloc_buffer_1d(&init_calib_dl_processed_,
        _cfg->OFDM_DATA_NUM * _cfg->BF_ANT_NUM * sizeof(arma::cx_float), 64, 1);
    alloc_buffer_1d(&init_calib_ul_processed_,
        _cfg->OFDM_DATA_NUM * _cfg->BF_ANT_NUM * sizeof(arma::cx_float), 64, 1);
=======
    alloc_buffer_1d(&init_calib_dl_,
        _cfg->OFDM_DATA_NUM * _cfg->BF_ANT_NUM * sizeof(arma::cx_float),
        Agora_memory::Alignment_t::k64Align, 1);
    alloc_buffer_1d(&init_calib_ul_,
        _cfg->OFDM_DATA_NUM * _cfg->BF_ANT_NUM * sizeof(arma::cx_float),
        Agora_memory::Alignment_t::k64Align, 1);
>>>>>>> bc1bc0c1
    // initialize init_calib to a matrix of ones
    for (size_t i = 0; i < _cfg->OFDM_DATA_NUM * _cfg->BF_ANT_NUM; i++) {
        init_calib_dl_processed_[i] = 1;
        init_calib_ul_processed_[i] = 1;
    }

    calib_meas_num_ = _cfg->init_calib_repeat;
    if (calib_meas_num_) {
        init_calib_ul_.calloc(
            calib_meas_num_, _cfg->OFDM_DATA_NUM * _cfg->BF_ANT_NUM, 64);
        init_calib_dl_.calloc(
            calib_meas_num_, _cfg->OFDM_DATA_NUM * _cfg->BF_ANT_NUM, 64);
        if (_cfg->downlink_mode) {
            int iter = 0;
            int max_iter = 3;
            std::cout << "Start initial reciprocity calibration..."
                      << std::endl;
            while (!good_calib) {
                good_calib = initial_calib(_cfg->sampleCalEn);
                iter++;
                if (iter == max_iter && !good_calib) {
                    std::cout << "attempted " << max_iter
                              << " unsucessful calibration, stopping ..."
                              << std::endl;
                    break;
                }
            }
            if (!good_calib)
                return good_calib;
            else
                std::cout << "initial calibration successful!" << std::endl;

            // process initial measurements
            arma::cx_fcube calib_dl_cube(_cfg->OFDM_DATA_NUM, _cfg->BF_ANT_NUM,
                calib_meas_num_, arma::fill::zeros);
            arma::cx_fcube calib_ul_cube(_cfg->OFDM_DATA_NUM, _cfg->BF_ANT_NUM,
                calib_meas_num_, arma::fill::zeros);
            for (size_t i = 0; i < calib_meas_num_; i++) {
                arma::cx_fmat calib_dl_mat(init_calib_dl_[i],
                    _cfg->OFDM_DATA_NUM, _cfg->BF_ANT_NUM, false);
                arma::cx_fmat calib_ul_mat(init_calib_ul_[i],
                    _cfg->OFDM_DATA_NUM, _cfg->BF_ANT_NUM, false);
                calib_dl_cube.slice(i) = calib_dl_mat;
                calib_ul_cube.slice(i) = calib_ul_mat;
                if (kPrintCalibrationMats) {
                    Utils::print_mat(
                        calib_dl_mat, "calib_dl_mat" + std::to_string(i));
                    Utils::print_mat(
                        calib_ul_mat, "calib_ul_mat" + std::to_string(i));
                    Utils::print_mat(calib_dl_mat / calib_ul_mat,
                        "calib_mat" + std::to_string(i));
                }
            }
            arma::cx_fmat calib_dl_mean_mat(init_calib_dl_processed_,
                _cfg->OFDM_DATA_NUM, _cfg->BF_ANT_NUM, false);
            arma::cx_fmat calib_ul_mean_mat(init_calib_ul_processed_,
                _cfg->OFDM_DATA_NUM, _cfg->BF_ANT_NUM, false);
            calib_dl_mean_mat
                = arma::mean(calib_dl_cube, 2); // mean along dim 2
            calib_ul_mean_mat
                = arma::mean(calib_ul_cube, 2); // mean along dim 2
            if (kPrintCalibrationMats) {
                Utils::print_mat(calib_dl_mean_mat, "calib_dl_mat");
                Utils::print_mat(calib_ul_mean_mat, "calib_ul_mat");
                Utils::print_mat(
                    calib_dl_mean_mat / calib_ul_mean_mat, "calib_mat");
            }
        }
    }

    std::vector<unsigned> zeros(_cfg->sampsPerSymbol, 0);
    std::vector<uint32_t> beacon = _cfg->beacon;
    std::vector<unsigned> beacon_weights(_cfg->nAntennas);

    std::vector<uint32_t> pilot = _cfg->pilot;

    std::vector<std::string> _tddSched;
    drain_buffers();
    json conf;
    conf["tdd_enabled"] = true;
    conf["frame_mode"] = "free_running";
    conf["max_frame"] = 0;
    conf["symbol_size"] = _cfg->sampsPerSymbol;
    conf["beacon_start"] = _cfg->ofdm_tx_zero_prefix_;
    conf["beacon_stop"] = _cfg->ofdm_tx_zero_prefix_ + _cfg->beacon_len;

    size_t ndx = 0;
    for (size_t i = 0; i < this->_radioNum; i++) {
        bool isRefAnt = (i == _cfg->ref_ant);
        baStn[i]->writeSetting(
            "TX_SW_DELAY", "30"); // experimentally good value for dev front-end
        baStn[i]->writeSetting("TDD_MODE", "true");
        std::vector<std::string> tddSched;
        for (size_t f = 0; f < _cfg->frames.size(); f++) {
            std::string sched = _cfg->frames[f];
            size_t schedSize = sched.size();
            for (size_t s = 0; s < schedSize; s++) {
                char c = _cfg->frames[f].at(s);
                if (c == 'C') {
                    sched.replace(s, 1, isRefAnt ? "R" : "T");
                } else if (c == 'L') {
                    sched.replace(s, 1, isRefAnt ? "P" : "R");
                } else if (c == 'P')
                    sched.replace(s, 1, "R");
                else if (c == 'U')
                    sched.replace(s, 1, "R");
                else if (c == 'D')
                    sched.replace(s, 1, "T");
                else if (c != 'B')
                    sched.replace(s, 1, "G");
            }
            std::cout << "Radio " << i << " Frame " << f << ": " << sched
                      << std::endl;
            tddSched.push_back(sched);
        }
        conf["frames"] = tddSched;
        std::string confString = conf.dump();
        baStn[i]->writeSetting("TDD_CONFIG", confString);

        baStn[i]->writeRegisters("BEACON_RAM", 0, beacon);
        for (char const& c : _cfg->channel) {
            bool isBeaconAntenna = !_cfg->beamsweep && ndx == _cfg->beacon_ant;
            std::vector<unsigned> beacon_weights(
                _cfg->nAntennas, isBeaconAntenna ? 1 : 0);
            std::string tx_ram_wgt = "BEACON_RAM_WGT_";
            if (_cfg->beamsweep) {
                for (size_t j = 0; j < _cfg->nAntennas; j++)
                    beacon_weights[j] = CommsLib::hadamard2(ndx, j);
            }
            baStn[i]->writeRegisters(tx_ram_wgt + c, 0, beacon_weights);
            ++ndx;
        }
        baStn[i]->writeSetting("BEACON_START", std::to_string(_radioNum));
        if (_cfg->recipCalEn) {
            if (isRefAnt) {
                baStn[i]->writeRegisters("TX_RAM_A", 0, pilot);
                // looks like the best solution is to just use one
                // antenna at the reference node and leave the 2nd
                // antenna unused. We either have to use one anntena
                // per board, or if we use both channels we need to
                // exclude reference board from beamforming
            } else {
                std::vector<std::complex<float>> recipCalDlPilot;
                std::vector<std::complex<float>> pre(
                    _cfg->ofdm_tx_zero_prefix_, 0);
                std::vector<std::complex<float>> post(
                    _cfg->ofdm_tx_zero_postfix_, 0);
                recipCalDlPilot = CommsLib::compose_partial_pilot_sym(
                    _cfg->common_pilot, _cfg->nChannels * i * kCalibScGroupSize,
                    kCalibScGroupSize, _cfg->OFDM_CA_NUM, _cfg->OFDM_DATA_NUM,
                    _cfg->OFDM_DATA_START, _cfg->CP_LEN, false /*block type*/);
                if (kDebugPrintPilot) {
                    std::cout << "recipCalPilot[" << i << "]: ";
                    for (auto const& calP : recipCalDlPilot)
                        std::cout << real(calP) << ", ";
                    std::cout << std::endl;
                }
                recipCalDlPilot.insert(
                    recipCalDlPilot.begin(), pre.begin(), pre.end());
                recipCalDlPilot.insert(
                    recipCalDlPilot.end(), post.begin(), post.end());
                baStn[i]->writeRegisters("TX_RAM_A", 0,
                    Utils::cfloat32_to_uint32(recipCalDlPilot, false, "QI"));
                if (_cfg->nChannels == 2) {
                    recipCalDlPilot = CommsLib::compose_partial_pilot_sym(
                        _cfg->common_pilot, (2 * i + 1) * kCalibScGroupSize,
                        kCalibScGroupSize, _cfg->OFDM_CA_NUM,
                        _cfg->OFDM_DATA_NUM, _cfg->OFDM_DATA_START,
                        _cfg->CP_LEN, false);
                    baStn[i]->writeRegisters("TX_RAM_B", 0,
                        Utils::cfloat32_to_uint32(
                            recipCalDlPilot, false, "QI"));
                }
            }
        }

        if (!kUseUHD) {
            baStn[i]->setHardwareTime(0, "TRIGGER");
            baStn[i]->activateStream(this->rxStreams[i]);
            baStn[i]->activateStream(this->txStreams[i]);
        } else {
            baStn[i]->setHardwareTime(0, "UNKNOWN_PPS");
            baStn[i]->activateStream(
                this->rxStreams[i], SOAPY_SDR_HAS_TIME, 1e9, 0);
            baStn[i]->activateStream(
                this->txStreams[i], SOAPY_SDR_HAS_TIME, 1e9, 0);
        }
    }

    std::cout << "radio start done!" << std::endl;
    return true;
}

void RadioConfig::go()
{
    if (!kUseUHD) {
        if (hubs.size() == 0) {
            // std::cout << "triggering first Iris ..." << std::endl;
            baStn[0]->writeSetting("TRIGGER_GEN", "");
        } else {
            // std::cout << "triggering Hub ..." << std::endl;
            hubs[0]->writeSetting("TRIGGER_GEN", "");
        }
    }
}

void RadioConfig::radioTx(void** buffs)
{
    int flags = 0;
    long long frameTime(0);
    for (size_t i = 0; i < this->_radioNum; i++) {
        baStn[i]->writeStream(this->txStreams[i], buffs, _cfg->sampsPerSymbol,
            flags, frameTime, 1000000);
    }
}

int RadioConfig::radioTx(
    size_t r /*radio id*/, void** buffs, int flags, long long& frameTime)
{
    int txFlags = 0;
    if (flags == 1)
        txFlags = SOAPY_SDR_HAS_TIME;
    else if (flags == 2)
        txFlags = SOAPY_SDR_HAS_TIME | SOAPY_SDR_END_BURST;
    // long long frameTime(0);

    int w;
    if (!kUseUHD) {
        w = baStn[r]->writeStream(this->txStreams[r], buffs,
            _cfg->sampsPerSymbol, txFlags, frameTime, 1000000);
    } else {
        // For UHD device xmit from host using frameTimeNs
        long long frameTimeNs = SoapySDR::ticksToTimeNs(frameTime, _cfg->rate);
        w = baStn[r]->writeStream(this->txStreams[r], buffs,
            _cfg->sampsPerSymbol, txFlags, frameTimeNs, 1000000);
    }
    if (kDebugRadioTX) {
        size_t chanMask;
        long timeoutUs(0);
        int statusFlag = 0;
        int s = baStn[r]->readStreamStatus(
            this->txStreams[r], chanMask, statusFlag, frameTime, timeoutUs);
        std::cout << "radio " << r << " tx returned " << w << " and status "
                  << s << " when flags was " << flags << std::endl;
    }
    return w;
}

void RadioConfig::radioRx(void** buffs)
{
    int flags = 0;
    long long frameTime(0);
    for (size_t i = 0; i < this->_radioNum; i++) {
        void** buff = buffs + (i * 2);
        baStn[i]->readStream(this->rxStreams[i], buff, _cfg->sampsPerSymbol,
            flags, frameTime, 1000000);
    }
}

int RadioConfig::radioRx(
    size_t r /*radio id*/, void** buffs, long long& frameTime)
{
    int flags = 0;
    if (r < this->_radioNum) {
        long long frameTimeNs = 0;
        int ret = baStn[r]->readStream(this->rxStreams[r], buffs,
            _cfg->sampsPerSymbol, flags, frameTimeNs, 1000000);

        if (!kUseUHD) {
            // SoapySDR::timeNsToTicks(frameTimeNs, _rate);
            frameTime = frameTimeNs;
        } else {
            // for UHD device recv using ticks
            frameTime = SoapySDR::timeNsToTicks(frameTimeNs, _cfg->rate);
        }

        if (kDebugRadioRX) {
            if (ret != (int)_cfg->sampsPerSymbol)
                std::cout << "invalid return " << ret << " from radio " << r
                          << std::endl;
            else
                std::cout << "radio " << r << "received " << ret << std::endl;
        }
        return ret;
    }
    std::cout << "invalid radio id " << r << std::endl;
    return 0;
}

void RadioConfig::drain_buffers()
{
    std::vector<std::complex<int16_t>> dummyBuff0(_cfg->sampsPerSymbol);
    std::vector<std::complex<int16_t>> dummyBuff1(_cfg->sampsPerSymbol);
    std::vector<void*> dummybuffs(2);
    dummybuffs[0] = dummyBuff0.data();
    dummybuffs[1] = dummyBuff1.data();
    for (size_t i = 0; i < _cfg->nRadios; i++) {
        RadioConfig::drain_rx_buffer(
            baStn[i], rxStreams[i], dummybuffs, _cfg->sampsPerSymbol);
    }
}

void RadioConfig::drain_rx_buffer(SoapySDR::Device* ibsSdrs,
    SoapySDR::Stream* istream, std::vector<void*> buffs, size_t symSamp)
{
    long long frameTime = 0;
    int flags = 0, r = 0, i = 0;
    long timeoutUs(0);
    while (r != -1) {
        r = ibsSdrs->readStream(
            istream, buffs.data(), symSamp, flags, frameTime, timeoutUs);
        i++;
    }
    // std::cout << "Number of reads needed to drain: " << i << std::endl;
}

void RadioConfig::readSensors()
{
    for (size_t i = 0; i < this->_radioNum; i++) {
        std::cout << "TEMPs on Iris " << i << std::endl;
        std::cout << "ZYNQ_TEMP: " << baStn[i]->readSensor("ZYNQ_TEMP")
                  << std::endl;
        std::cout << "LMS7_TEMP  : " << baStn[i]->readSensor("LMS7_TEMP")
                  << std::endl;
        std::cout << "FE_TEMP  : " << baStn[i]->readSensor("FE_TEMP")
                  << std::endl;
        std::cout << "TX0 TEMP  : "
                  << baStn[i]->readSensor(SOAPY_SDR_TX, 0, "TEMP") << std::endl;
        std::cout << "TX1 TEMP  : "
                  << baStn[i]->readSensor(SOAPY_SDR_TX, 1, "TEMP") << std::endl;
        std::cout << "RX0 TEMP  : "
                  << baStn[i]->readSensor(SOAPY_SDR_RX, 0, "TEMP") << std::endl;
        std::cout << "RX1 TEMP  : "
                  << baStn[i]->readSensor(SOAPY_SDR_RX, 1, "TEMP") << std::endl;
        std::cout << std::endl;
    }
}

void RadioConfig::radioStop()
{
    std::vector<uint32_t> zeros(4096, 0);
    std::string corrConfStr = "{\"corr_enabled\":false}";
    std::string tddConfStr = "{\"tdd_enabled\":false}";
    for (size_t i = 0; i < this->_radioNum; i++) {
        baStn[i]->deactivateStream(this->rxStreams[i]);
        baStn[i]->deactivateStream(this->txStreams[i]);
        baStn[i]->writeSetting("TDD_MODE", "false");
        baStn[i]->writeSetting("TDD_CONFIG", tddConfStr);
    }
}

RadioConfig::~RadioConfig()
{
    for (size_t i = 0; i < this->_radioNum; i++) {
        baStn[i]->closeStream(this->rxStreams[i]);
        baStn[i]->closeStream(this->txStreams[i]);
        SoapySDR::Device::unmake(baStn[i]);
    }
}<|MERGE_RESOLUTION|>--- conflicted
+++ resolved
@@ -118,15 +118,9 @@
                         (baStn[i]->getGain(SOAPY_SDR_RX, c, "PGA")));
                     std::printf("Actual RX TIA gain: %f...\n",
                         (baStn[i]->getGain(SOAPY_SDR_RX, c, "TIA")));
-<<<<<<< HEAD
                     if (baStn[i]->getHardwareInfo()["frontend"].find("CBRS")
                         != std::string::npos) {
-                        printf("Actual RX LNA1 gain: %f...\n",
-=======
-                    if (baStn[i]->getHardwareInfo()["frontend"].compare("CBRS")
-                        == 0) {
                         std::printf("Actual RX LNA1 gain: %f...\n",
->>>>>>> bc1bc0c1
                             (baStn[i]->getGain(SOAPY_SDR_RX, c, "LNA1")));
                         std::printf("Actual RX LNA2 gain: %f...\n",
                             (baStn[i]->getGain(SOAPY_SDR_RX, c, "LNA2")));
@@ -153,15 +147,9 @@
                         (baStn[i]->getGain(SOAPY_SDR_TX, c, "PAD")));
                     std::printf("Actual TX IAMP gain: %f...\n",
                         (baStn[i]->getGain(SOAPY_SDR_TX, c, "IAMP")));
-<<<<<<< HEAD
                     if (baStn[i]->getHardwareInfo()["frontend"].find("CBRS")
                         != std::string::npos) {
-                        printf("Actual TX PA1 gain: %f...\n",
-=======
-                    if (baStn[i]->getHardwareInfo()["frontend"].compare("CBRS")
-                        == 0) {
                         std::printf("Actual TX PA1 gain: %f...\n",
->>>>>>> bc1bc0c1
                             (baStn[i]->getGain(SOAPY_SDR_TX, c, "PA1")));
                         std::printf("Actual TX PA2 gain: %f...\n",
                             (baStn[i]->getGain(SOAPY_SDR_TX, c, "PA2")));
@@ -318,19 +306,12 @@
 bool RadioConfig::radioStart()
 {
     bool good_calib = false;
-<<<<<<< HEAD
     alloc_buffer_1d(&init_calib_dl_processed_,
-        _cfg->OFDM_DATA_NUM * _cfg->BF_ANT_NUM * sizeof(arma::cx_float), 64, 1);
-    alloc_buffer_1d(&init_calib_ul_processed_,
-        _cfg->OFDM_DATA_NUM * _cfg->BF_ANT_NUM * sizeof(arma::cx_float), 64, 1);
-=======
-    alloc_buffer_1d(&init_calib_dl_,
         _cfg->OFDM_DATA_NUM * _cfg->BF_ANT_NUM * sizeof(arma::cx_float),
         Agora_memory::Alignment_t::k64Align, 1);
-    alloc_buffer_1d(&init_calib_ul_,
+    alloc_buffer_1d(&init_calib_ul_processed_,
         _cfg->OFDM_DATA_NUM * _cfg->BF_ANT_NUM * sizeof(arma::cx_float),
         Agora_memory::Alignment_t::k64Align, 1);
->>>>>>> bc1bc0c1
     // initialize init_calib to a matrix of ones
     for (size_t i = 0; i < _cfg->OFDM_DATA_NUM * _cfg->BF_ANT_NUM; i++) {
         init_calib_dl_processed_[i] = 1;
@@ -339,10 +320,12 @@
 
     calib_meas_num_ = _cfg->init_calib_repeat;
     if (calib_meas_num_) {
-        init_calib_ul_.calloc(
-            calib_meas_num_, _cfg->OFDM_DATA_NUM * _cfg->BF_ANT_NUM, 64);
-        init_calib_dl_.calloc(
-            calib_meas_num_, _cfg->OFDM_DATA_NUM * _cfg->BF_ANT_NUM, 64);
+        init_calib_ul_.calloc(calib_meas_num_,
+            _cfg->OFDM_DATA_NUM * _cfg->BF_ANT_NUM,
+            Agora_memory::Alignment_t::k64Align);
+        init_calib_dl_.calloc(calib_meas_num_,
+            _cfg->OFDM_DATA_NUM * _cfg->BF_ANT_NUM,
+            Agora_memory::Alignment_t::k64Align);
         if (_cfg->downlink_mode) {
             int iter = 0;
             int max_iter = 3;
