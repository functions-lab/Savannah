/**
 * @file agora.cc
 * @brief Implementation file for the main agora class
 */

#include "agora.h"

#include <cmath>
#include <memory>

static const bool kDebugDeferral = true;
static const size_t kDefaultMessageQueueSize = 512;
static const size_t kDefaultWorkerQueueSize = 256;

Agora::Agora(Config* const cfg)
    : base_worker_core_offset_(cfg->CoreOffset() + 1 + cfg->SocketThreadNum()),
      config_(cfg),
      stats_(std::make_unique<Stats>(cfg)),
      phy_stats_(std::make_unique<PhyStats>(cfg, Direction::kUplink)),
      csi_buffers_(kFrameWnd, cfg->UeAntNum(),
                   cfg->BsAntNum() * cfg->OfdmDataNum()),
      ul_zf_matrices_(kFrameWnd, cfg->OfdmDataNum(),
                      cfg->BsAntNum() * cfg->UeAntNum()),
      demod_buffers_(kFrameWnd, cfg->Frame().NumULSyms(), cfg->UeAntNum(),
                     kMaxModType * cfg->OfdmDataNum()),
      decoded_buffer_(kFrameWnd, cfg->Frame().NumULSyms(), cfg->UeAntNum(),
                      cfg->LdpcConfig(Direction::kUplink).NumBlocksInSymbol() *
                          Roundup<64>(cfg->NumBytesPerCb(Direction::kUplink))),
      dl_zf_matrices_(kFrameWnd, cfg->OfdmDataNum(),
                      cfg->UeAntNum() * cfg->BsAntNum()) {
  std::string directory = TOSTRING(PROJECT_DIRECTORY);
  std::printf("Agora: project directory [%s], RDTSC frequency = %.2f GHz\n",
              directory.c_str(), cfg->FreqGhz());

  PinToCoreWithOffset(ThreadType::kMaster, cfg->CoreOffset(), 0,
                      false /* quiet */);
  CheckIncrementScheduleFrame(0, ScheduleProcessingFlags::kProcessingComplete);
  // Important to set cur_sche_frame_id_ after the call to
  // CheckIncrementScheduleFrame because it will be incremented however,
  // CheckIncrementScheduleFrame will initialize the schedule tracking variable
  // correctly.
  cur_sche_frame_id_ = 0;
  cur_proc_frame_id_ = 0;

  InitializeQueues();
  InitializeUplinkBuffers();
  InitializeDownlinkBuffers();

  /* Initialize TXRX threads */
  packet_tx_rx_ = std::make_unique<PacketTXRX>(
      cfg, cfg->CoreOffset() + 1, &message_queue_,
      GetConq(EventType::kPacketTX, 0), rx_ptoks_ptr_, tx_ptoks_ptr_);

  if (kEnableMac == true) {
    const size_t mac_cpu_core =
        cfg->CoreOffset() + cfg->SocketThreadNum() + cfg->WorkerThreadNum() + 1;
    mac_thread_ = std::make_unique<MacThreadBaseStation>(
        cfg, mac_cpu_core, decoded_buffer_, &dl_bits_buffer_,
        &dl_bits_buffer_status_, &mac_request_queue_, &mac_response_queue_);

    mac_std_thread_ =
        std::thread(&MacThreadBaseStation::RunEventLoop, mac_thread_.get());
  }

  // Create worker threads
  CreateThreads();

  MLPD_INFO(
      "Master thread core %zu, TX/RX thread cores %zu--%zu, worker thread "
      "cores %zu--%zu\n",
      cfg->CoreOffset(), cfg->CoreOffset() + 1,
      cfg->CoreOffset() + 1 + cfg->SocketThreadNum() - 1,
      base_worker_core_offset_,
      base_worker_core_offset_ + cfg->WorkerThreadNum() - 1);
}

Agora::~Agora() {
  if (kEnableMac == true) {
    mac_std_thread_.join();
  }

  for (auto& worker_thread : workers_) {
    MLPD_SYMBOL("Agora: Joining worker thread\n");
    worker_thread.join();
  }
  FreeUplinkBuffers();
  FreeDownlinkBuffers();

  stats_.reset();
  phy_stats_.reset();
  FreeQueues();
}

void Agora::Stop() {
  MLPD_INFO("Agora: terminating\n");
  config_->Running(false);
  usleep(1000);
  packet_tx_rx_.reset();
}

void Agora::SendSnrReport(EventType event_type, size_t frame_id,
                          size_t symbol_id) {
  assert(event_type == EventType::kSNRReport);
  unused(event_type);
  auto base_tag = gen_tag_t::FrmSymUe(frame_id, symbol_id, 0);
  for (size_t i = 0; i < config_->UeAntNum(); i++) {
    EventData snr_report(EventType::kSNRReport, base_tag.tag_);
    snr_report.num_tags_ = 2;
    float snr = this->phy_stats_->GetEvmSnr(frame_id, i);
    std::memcpy(&snr_report.tags_[1], &snr, sizeof(float));
    TryEnqueueFallback(&mac_request_queue_, snr_report);
    base_tag.ue_id_++;
  }
}

void Agora::ScheduleDownlinkProcessing(size_t frame_id) {
  size_t num_pilot_symbols = config_->Frame().ClientDlPilotSymbols();

  for (size_t i = 0; i < num_pilot_symbols; i++) {
    if (zf_last_frame_ == frame_id) {
      ScheduleSubcarriers(EventType::kPrecode, frame_id,
                          config_->Frame().GetDLSymbol(i));
    } else {
      encode_cur_frame_for_symbol_.at(i) = frame_id;
    }
  }

  for (size_t i = num_pilot_symbols; i < config_->Frame().NumDLSyms(); i++) {
    ScheduleCodeblocks(EventType::kEncode, Direction::kDownlink, frame_id,
                       config_->Frame().GetDLSymbol(i));
  }
}

void Agora::ScheduleAntennas(EventType event_type, size_t frame_id,
                             size_t symbol_id) {
  assert(event_type == EventType::kFFT or event_type == EventType::kIFFT);
  auto base_tag = gen_tag_t::FrmSymAnt(frame_id, symbol_id, 0);

  size_t num_blocks = config_->BsAntNum() / config_->FftBlockSize();
  size_t num_remainder = config_->BsAntNum() % config_->FftBlockSize();
  if (num_remainder > 0) {
    num_blocks++;
  }
  EventData event;
  event.num_tags_ = config_->FftBlockSize();
  event.event_type_ = event_type;
  size_t qid = frame_id & 0x1;
  for (size_t i = 0; i < num_blocks; i++) {
    if ((i == num_blocks - 1) && num_remainder > 0) {
      event.num_tags_ = num_remainder;
    }
    for (size_t j = 0; j < event.num_tags_; j++) {
      event.tags_[j] = base_tag.tag_;
      base_tag.ant_id_++;
    }
    TryEnqueueFallback(GetConq(event_type, qid), GetPtok(event_type, qid),
                       event);
  }
}

void Agora::ScheduleAntennasTX(size_t frame_id, size_t symbol_id) {
  auto base_tag = gen_tag_t::FrmSymAnt(frame_id, symbol_id, 0);
  const size_t total_antennas = config_->BsAntNum();
  const size_t handler_threads = config_->SocketThreadNum();
  size_t schedule_antenna = 0;

  const size_t rem_antennas = total_antennas % handler_threads;
  const size_t floor_events_per_handler = total_antennas / handler_threads;
  size_t ceil_events_per_handler = floor_events_per_handler;
  if (rem_antennas > 0) {
    ceil_events_per_handler += 1;
  }
  // Must put contiguous channels in same queue
  assert(ceil_events_per_handler % config_->NumChannels() == 0);

  std::vector<EventData> events_list(ceil_events_per_handler);
  for (size_t radio_handler = 0; radio_handler < handler_threads;
       radio_handler++) {
    size_t tx_event;
    for (tx_event = 0; tx_event < ceil_events_per_handler; tx_event++) {
      if (schedule_antenna == total_antennas) {
        // All antennas scheduled
        break;
      }

      events_list.at(tx_event).num_tags_ = 1;
      events_list.at(tx_event).event_type_ = EventType::kPacketTX;
      events_list.at(tx_event).tags_[0u] = base_tag.tag_;
      base_tag.ant_id_ = ++schedule_antenna;
    }
    TryEnqueueBulkFallback(GetConq(EventType::kPacketTX, 0),
                           tx_ptoks_ptr_[radio_handler], events_list.data(),
                           tx_event);
  }
}

void Agora::ScheduleSubcarriers(EventType event_type, size_t frame_id,
                                size_t symbol_id) {
  auto base_tag = gen_tag_t::FrmSymSc(frame_id, symbol_id, 0);
  size_t num_events = SIZE_MAX;
  size_t block_size = SIZE_MAX;

  switch (event_type) {
    case EventType::kDemul:
    case EventType::kPrecode:
      num_events = config_->DemulEventsPerSymbol();
      block_size = config_->DemulBlockSize();
      break;
    case EventType::kZF:
      num_events = config_->ZfEventsPerSymbol();
      block_size = config_->ZfBlockSize();
      break;
    default:
      assert(false);
  }

  size_t qid = (frame_id & 0x1);
  if (event_type == EventType::kZF) {
    EventData event;
    event.event_type_ = event_type;
    event.num_tags_ = config_->ZfBatchSize();
    size_t num_blocks = num_events / event.num_tags_;
    size_t num_remainder = num_events % event.num_tags_;
    if (num_remainder > 0) {
      num_blocks++;
    }
    for (size_t i = 0; i < num_blocks; i++) {
      if ((i == num_blocks - 1) && num_remainder > 0) {
        event.num_tags_ = num_remainder;
      }
      for (size_t j = 0; j < event.num_tags_; j++) {
        event.tags_[j] =
            gen_tag_t::FrmSymSc(frame_id, symbol_id,
                                block_size * (i * event.num_tags_ + j))
                .tag_;
      }
      TryEnqueueFallback(GetConq(event_type, qid), GetPtok(event_type, qid),
                         event);
    }
  } else {
    for (size_t i = 0; i < num_events; i++) {
      TryEnqueueFallback(GetConq(event_type, qid), GetPtok(event_type, qid),
                         EventData(event_type, base_tag.tag_));
      base_tag.sc_id_ += block_size;
    }
  }
}

void Agora::ScheduleCodeblocks(EventType event_type, Direction dir,
                               size_t frame_id, size_t symbol_idx) {
  auto base_tag = gen_tag_t::FrmSymCb(frame_id, symbol_idx, 0);
  const size_t num_tasks =
      config_->UeAntNum() * config_->LdpcConfig(dir).NumBlocksInSymbol();
  size_t num_blocks = num_tasks / config_->EncodeBlockSize();
  const size_t num_remainder = num_tasks % config_->EncodeBlockSize();
  if (num_remainder > 0) {
    num_blocks++;
  }
  EventData event;
  event.num_tags_ = config_->EncodeBlockSize();
  event.event_type_ = event_type;
  size_t qid = frame_id & 0x1;
  for (size_t i = 0; i < num_blocks; i++) {
    if ((i == num_blocks - 1) && num_remainder > 0) {
      event.num_tags_ = num_remainder;
    }
    for (size_t j = 0; j < event.num_tags_; j++) {
      event.tags_[j] = base_tag.tag_;
      base_tag.cb_id_++;
    }
    TryEnqueueFallback(GetConq(event_type, qid), GetPtok(event_type, qid),
                       event);
  }
}

void Agora::ScheduleUsers(EventType event_type, size_t frame_id,
                          size_t symbol_id) {
  assert(event_type == EventType::kPacketToMac);
  unused(event_type);
  auto base_tag = gen_tag_t::FrmSymUe(frame_id, symbol_id, 0);

  for (size_t i = 0; i < config_->UeAntNum(); i++) {
    TryEnqueueFallback(&mac_request_queue_,
                       EventData(EventType::kPacketToMac, base_tag.tag_));
    base_tag.ue_id_++;
  }
}

void Agora::Start() {
  const auto& cfg = this->config_;

  // Start packet I/O
  if (packet_tx_rx_->StartTxRx(socket_buffer_,
                               socket_buffer_size_ / cfg->PacketLength(),
                               this->stats_->FrameStart(), dl_socket_buffer_,
                               calib_dl_buffer_, calib_ul_buffer_) == false) {
    this->Stop();
    return;
  }

  PinToCoreWithOffset(ThreadType::kMaster, cfg->CoreOffset(), 0);

  // Counters for printing summary
  size_t tx_count = 0;
  double tx_begin = GetTime::GetTimeUs();

  bool is_turn_to_dequeue_from_io = true;
  const size_t max_events_needed =
      std::max(kDequeueBulkSizeTXRX * (cfg->SocketThreadNum() + 1 /* MAC */),
               kDequeueBulkSizeWorker * cfg->WorkerThreadNum());
  EventData events_list[max_events_needed];

  while ((config_->Running() == true) &&
         (SignalHandler::GotExitSignal() == false)) {
    // Get a batch of events
    size_t num_events = 0;
    if (is_turn_to_dequeue_from_io) {
      for (size_t i = 0; i < cfg->SocketThreadNum(); i++) {
        num_events += message_queue_.try_dequeue_bulk_from_producer(
            *(rx_ptoks_ptr_[i]), events_list + num_events,
            kDequeueBulkSizeTXRX);
      }

      if (kEnableMac == true) {
        num_events += mac_response_queue_.try_dequeue_bulk(
            events_list + num_events, kDequeueBulkSizeTXRX);
      }
    } else {
      num_events +=
          complete_task_queue_[(this->cur_proc_frame_id_ & 0x1)]
              .try_dequeue_bulk(events_list + num_events, max_events_needed);
    }
    is_turn_to_dequeue_from_io = !is_turn_to_dequeue_from_io;

    // Handle each event
    for (size_t ev_i = 0; ev_i < num_events; ev_i++) {
      EventData& event = events_list[ev_i];

      // FFT processing is scheduled after falling through the switch
      switch (event.event_type_) {
        case EventType::kPacketRX: {
          Packet* pkt = rx_tag_t(event.tags_[0]).rx_packet_->RawPacket();

          if (pkt->frame_id_ >= ((this->cur_sche_frame_id_ + kFrameWnd))) {
            MLPD_ERROR(
                "Error: Received packet for future frame %u beyond "
                "frame window (= %zu + %zu). This can happen if "
                "Agora is running slowly, e.g., in debug mode\n",
                pkt->frame_id_, this->cur_sche_frame_id_, kFrameWnd);
            cfg->Running(false);
            break;
          }

          UpdateRxCounters(pkt->frame_id_, pkt->symbol_id_);
          fft_queue_arr_[pkt->frame_id_ % kFrameWnd].push(
              fft_req_tag_t(event.tags_[0]));
        } break;

        case EventType::kFFT: {
          for (size_t i = 0; i < event.num_tags_; i++) {
            HandleEventFft(event.tags_[i]);
          }
        } break;

        case EventType::kZF: {
          for (size_t tag_id = 0; (tag_id < event.num_tags_); tag_id++) {
            size_t frame_id = gen_tag_t(event.tags_[tag_id]).frame_id_;
            PrintPerTaskDone(PrintType::kZF, frame_id, 0,
                             zf_counters_.GetTaskCount(frame_id));
            bool last_zf_task = this->zf_counters_.CompleteTask(frame_id);
            if (last_zf_task == true) {
              this->stats_->MasterSetTsc(TsType::kZFDone, frame_id);
              zf_last_frame_ = frame_id;
              PrintPerFrameDone(PrintType::kZF, frame_id);
              this->zf_counters_.Reset(frame_id);
              if (kPrintZfStats) {
                this->phy_stats_->PrintZfStats(frame_id);
              }

              for (size_t i = 0; i < cfg->Frame().NumULSyms(); i++) {
                if (this->fft_cur_frame_for_symbol_.at(i) == frame_id) {
                  ScheduleSubcarriers(EventType::kDemul, frame_id,
                                      cfg->Frame().GetULSymbol(i));
                }
              }
              // Schedule precoding for downlink symbols
              for (size_t i = 0; i < cfg->Frame().NumDLSyms(); i++) {
                size_t last_encoded_frame =
                    this->encode_cur_frame_for_symbol_.at(i);
                if ((last_encoded_frame != SIZE_MAX) &&
                    (last_encoded_frame >= frame_id)) {
                  ScheduleSubcarriers(EventType::kPrecode, frame_id,
                                      cfg->Frame().GetDLSymbol(i));
                }
              }
            }  // end if (zf_counters_.last_task(frame_id) == true)
          }
        } break;

        case EventType::kDemul: {
          size_t frame_id = gen_tag_t(event.tags_[0]).frame_id_;
          size_t symbol_id = gen_tag_t(event.tags_[0]).symbol_id_;
          size_t base_sc_id = gen_tag_t(event.tags_[0]).sc_id_;

          PrintPerTaskDone(PrintType::kDemul, frame_id, symbol_id, base_sc_id);
          bool last_demul_task =
              this->demul_counters_.CompleteTask(frame_id, symbol_id);

          if (last_demul_task == true) {
<<<<<<< HEAD
            ScheduleCodeblocks(EventType::kDecode, Direction::kUplink, frame_id,
                               symbol_id);
=======
            if (kUplinkHardDemod == false) {
              ScheduleCodeblocks(EventType::kDecode, frame_id, symbol_id);
            }
>>>>>>> 28d0fa7f
            PrintPerSymbolDone(PrintType::kDemul, frame_id, symbol_id);
            bool last_demul_symbol =
                this->demul_counters_.CompleteSymbol(frame_id);
            if (last_demul_symbol == true) {
              max_equaled_frame_ = frame_id;
              this->stats_->MasterSetTsc(TsType::kDemulDone, frame_id);
              PrintPerFrameDone(PrintType::kDemul, frame_id);
              if (kUplinkHardDemod == true) {
                assert(this->cur_proc_frame_id_ == frame_id);
                CheckIncrementScheduleFrame(frame_id, kUplinkComplete);
                bool work_finished = this->CheckFrameComplete(frame_id);
                if (work_finished == true) {
                  goto finish;
                }
              } else {
<<<<<<< HEAD
                ScheduleCodeblocks(EventType::kDecode, Direction::kUplink,
                                   frame_id, symbol_id);
=======
                this->demul_counters_.Reset(frame_id);
                if (cfg->BigstationMode() == false) {
                  assert(cur_sche_frame_id_ == frame_id);
                  CheckIncrementScheduleFrame(frame_id, kUplinkComplete);
                } else {
                  ScheduleCodeblocks(EventType::kDecode, frame_id, symbol_id);
                }
>>>>>>> 28d0fa7f
              }
            }
          }
        } break;

        case EventType::kDecode: {
          size_t frame_id = gen_tag_t(event.tags_[0]).frame_id_;
          size_t symbol_id = gen_tag_t(event.tags_[0]).symbol_id_;

          bool last_decode_task =
              this->decode_counters_.CompleteTask(frame_id, symbol_id);
          if (last_decode_task == true) {
            if (kEnableMac == true) {
              ScheduleUsers(EventType::kPacketToMac, frame_id, symbol_id);
            }
            PrintPerSymbolDone(PrintType::kDecode, frame_id, symbol_id);
            bool last_decode_symbol =
                this->decode_counters_.CompleteSymbol(frame_id);
            if (last_decode_symbol == true) {
              this->stats_->MasterSetTsc(TsType::kDecodeDone, frame_id);
              PrintPerFrameDone(PrintType::kDecode, frame_id);
              if (kEnableMac == false) {
                assert(this->cur_proc_frame_id_ == frame_id);
                bool work_finished = this->CheckFrameComplete(frame_id);
                if (work_finished == true) {
                  goto finish;
                }
              }
            }
          }
        } break;

        case EventType::kRANUpdate: {
          RanConfig rc;
          rc.n_antennas_ = event.tags_[0];
          rc.mod_order_bits_ = event.tags_[1];
          rc.frame_id_ = event.tags_[2];
          UpdateRanConfig(rc);
        } break;

        case EventType::kPacketToMac: {
          size_t frame_id = gen_tag_t(event.tags_[0]).frame_id_;
          size_t symbol_id = gen_tag_t(event.tags_[0]).symbol_id_;

          bool last_tomac_task =
              this->tomac_counters_.CompleteTask(frame_id, symbol_id);
          if (last_tomac_task == true) {
            PrintPerSymbolDone(PrintType::kPacketToMac, frame_id, symbol_id);

            bool last_tomac_symbol =
                this->tomac_counters_.CompleteSymbol(frame_id);
            if (last_tomac_symbol == true) {
              assert(this->cur_proc_frame_id_ == frame_id);
              // this->stats_->MasterSetTsc(TsType::kMacTXDone, frame_id);
              PrintPerFrameDone(PrintType::kPacketToMac, frame_id);
              bool work_finished = this->CheckFrameComplete(frame_id);
              if (work_finished == true) {
                goto finish;
              }
            }
          }

        } break;

        case EventType::kPacketFromMac: {
          size_t frame_id = rx_mac_tag_t(event.tags_[0]).offset_;

          bool last_ue = this->mac_to_phy_counters_.CompleteTask(frame_id, 0);
          if (last_ue == true) {
            // schedule this frame's encoding
            // Defer the schedule.  If frames are already deferred or the
            // current received frame is too far off
            if ((this->encode_deferral_.empty() == false) ||
                (frame_id >= (this->cur_proc_frame_id_ + kScheduleQueues))) {
              if (kDebugDeferral) {
                std::printf("   +++ Deferring encoding of frame %zu\n",
                            frame_id);
              }
              this->encode_deferral_.push(frame_id);
            } else {
              ScheduleDownlinkProcessing(frame_id);
            }
            this->mac_to_phy_counters_.Reset(frame_id);
            PrintPerFrameDone(PrintType::kPacketFromMac, frame_id);
          }
        } break;

        case EventType::kEncode: {
          for (size_t i = 0; i < event.num_tags_; i++) {
            size_t frame_id = gen_tag_t(event.tags_[i]).frame_id_;
            size_t symbol_id = gen_tag_t(event.tags_[i]).symbol_id_;

            bool last_encode_task =
                encode_counters_.CompleteTask(frame_id, symbol_id);
            if (last_encode_task == true) {
              this->encode_cur_frame_for_symbol_.at(
                  cfg->Frame().GetDLSymbolIdx(symbol_id)) = frame_id;
              // If precoder of the current frame exists
              if (zf_last_frame_ == frame_id) {
                ScheduleSubcarriers(EventType::kPrecode, frame_id, symbol_id);
              }
              PrintPerSymbolDone(PrintType::kEncode, frame_id, symbol_id);

              bool last_encode_symbol =
                  this->encode_counters_.CompleteSymbol(frame_id);
              if (last_encode_symbol == true) {
                this->encode_counters_.Reset(frame_id);
                this->stats_->MasterSetTsc(TsType::kEncodeDone, frame_id);
                PrintPerFrameDone(PrintType::kEncode, frame_id);
              }
            }
          }
        } break;

        case EventType::kPrecode: {
          // Precoding is done, schedule ifft
          size_t sc_id = gen_tag_t(event.tags_[0]).sc_id_;
          size_t frame_id = gen_tag_t(event.tags_[0]).frame_id_;
          size_t symbol_id = gen_tag_t(event.tags_[0]).symbol_id_;
          PrintPerTaskDone(PrintType::kPrecode, frame_id, symbol_id, sc_id);
          bool last_precode_task =
              this->precode_counters_.CompleteTask(frame_id, symbol_id);

          if (last_precode_task == true) {
            // precode_cur_frame_for_symbol_.at(
            //    this->config_->Frame().GetDLSymbolIdx(symbol_id)) = frame_id;
            ScheduleAntennas(EventType::kIFFT, frame_id, symbol_id);
            PrintPerSymbolDone(PrintType::kPrecode, frame_id, symbol_id);

            bool last_precode_symbol =
                this->precode_counters_.CompleteSymbol(frame_id);
            if (last_precode_symbol == true) {
              this->precode_counters_.Reset(frame_id);
              this->stats_->MasterSetTsc(TsType::kPrecodeDone, frame_id);
              PrintPerFrameDone(PrintType::kPrecode, frame_id);
            }
          }
        } break;

        case EventType::kIFFT: {
          for (size_t i = 0; i < event.num_tags_; i++) {
            /* IFFT is done, schedule data transmission */
            size_t ant_id = gen_tag_t(event.tags_[i]).ant_id_;
            size_t frame_id = gen_tag_t(event.tags_[i]).frame_id_;
            size_t symbol_id = gen_tag_t(event.tags_[i]).symbol_id_;
            size_t symbol_idx_dl = cfg->Frame().GetDLSymbolIdx(symbol_id);
            PrintPerTaskDone(PrintType::kIFFT, frame_id, symbol_id, ant_id);

            bool last_ifft_task =
                this->ifft_counters_.CompleteTask(frame_id, symbol_id);
            if (last_ifft_task == true) {
              ifft_cur_frame_for_symbol_.at(symbol_idx_dl) = frame_id;
              if (symbol_idx_dl == ifft_next_symbol_) {
                // Check the available symbols starting from the current symbol
                // Only schedule symbols that are continuously available
                for (size_t sym_id = symbol_idx_dl;
                     sym_id <= ifft_counters_.GetSymbolCount(frame_id);
                     sym_id++) {
                  size_t symbol_ifft_frame =
                      ifft_cur_frame_for_symbol_.at(sym_id);
                  if (symbol_ifft_frame == frame_id) {
                    ScheduleAntennasTX(frame_id,
                                       cfg->Frame().GetDLSymbol(sym_id));
                    ifft_next_symbol_++;
                  } else {
                    break;
                  }
                }
              }
              PrintPerSymbolDone(PrintType::kIFFT, frame_id, symbol_id);

              bool last_ifft_symbol =
                  this->ifft_counters_.CompleteSymbol(frame_id);
              if (last_ifft_symbol == true) {
                ifft_next_symbol_ = 0;
                this->stats_->MasterSetTsc(TsType::kIFFTDone, frame_id);
                PrintPerFrameDone(PrintType::kIFFT, frame_id);
                assert(frame_id == this->cur_proc_frame_id_);
                this->CheckIncrementScheduleFrame(frame_id, kDownlinkComplete);
                bool work_finished = this->CheckFrameComplete(frame_id);
                if (work_finished == true) {
                  goto finish;
                }
              }
            }
          }
        } break;

        case EventType::kPacketTX: {
          // Data is sent
          size_t ant_id = gen_tag_t(event.tags_[0]).ant_id_;
          size_t frame_id = gen_tag_t(event.tags_[0]).frame_id_;
          size_t symbol_id = gen_tag_t(event.tags_[0]).symbol_id_;
          PrintPerTaskDone(PrintType::kPacketTX, frame_id, symbol_id, ant_id);

          bool last_tx_task =
              this->tx_counters_.CompleteTask(frame_id, symbol_id);
          if (last_tx_task == true) {
            PrintPerSymbolDone(PrintType::kPacketTX, frame_id, symbol_id);
            // If tx of the first symbol is done
            if (symbol_id == cfg->Frame().GetDLSymbol(0)) {
              this->stats_->MasterSetTsc(TsType::kTXProcessedFirst, frame_id);
              PrintPerFrameDone(PrintType::kPacketTXFirst, frame_id);
            }

            bool last_tx_symbol = this->tx_counters_.CompleteSymbol(frame_id);
            if (last_tx_symbol == true) {
              this->stats_->MasterSetTsc(TsType::kTXDone, frame_id);
              PrintPerFrameDone(PrintType::kPacketTX, frame_id);

              bool work_finished = this->CheckFrameComplete(frame_id);
              if (work_finished == true) {
                goto finish;
              }
            }

            tx_count++;
            if (tx_count == tx_counters_.MaxSymbolCount() * 9000) {
              tx_count = 0;

              double diff = GetTime::GetTimeUs() - tx_begin;
              int samples_num_per_ue =
                  cfg->OfdmDataNum() * tx_counters_.MaxSymbolCount() * 1000;

              MLPD_INFO(
                  "TX %d samples (per-client) to %zu clients in %f secs, "
                  "throughtput %f bps per-client (16QAM), current tx queue "
                  "length %zu\n",
                  samples_num_per_ue, cfg->UeAntNum(), diff,
                  samples_num_per_ue * std::log2(16.0f) / diff,
                  GetConq(EventType::kPacketTX, 0)->size_approx());
              unused(diff);
              unused(samples_num_per_ue);
              tx_begin = GetTime::GetTimeUs();
            }
          }
        } break;
        default:
          MLPD_ERROR("Wrong event type in message queue!");
          std::exit(0);
      } /* End of switch */

      // We schedule FFT processing if the event handling above results in
      // either (a) sufficient packets received for the current frame,
      // or (b) the current frame being updated.
      std::queue<fft_req_tag_t>& cur_fftq =
          fft_queue_arr_[(this->cur_sche_frame_id_ % kFrameWnd)];
      size_t qid = this->cur_sche_frame_id_ & 0x1;
      if (cur_fftq.size() >= config_->FftBlockSize()) {
        size_t num_fft_blocks = cur_fftq.size() / config_->FftBlockSize();
        for (size_t i = 0; i < num_fft_blocks; i++) {
          EventData do_fft_task;
          do_fft_task.num_tags_ = config_->FftBlockSize();
          do_fft_task.event_type_ = EventType::kFFT;

          for (size_t j = 0; j < config_->FftBlockSize(); j++) {
            do_fft_task.tags_[j] = cur_fftq.front().tag_;
            cur_fftq.pop();

            if (this->fft_created_count_ == 0) {
              this->stats_->MasterSetTsc(TsType::kProcessingStarted,
                                         this->cur_sche_frame_id_);
            }
            this->fft_created_count_++;
            if (this->fft_created_count_ == rx_counters_.num_pkts_per_frame_) {
              this->fft_created_count_ = 0;
              if (cfg->BigstationMode() == true) {
                this->CheckIncrementScheduleFrame(cur_sche_frame_id_,
                                                  kUplinkComplete);
              }
            }
          }
          TryEnqueueFallback(GetConq(EventType::kFFT, qid),
                             GetPtok(EventType::kFFT, qid), do_fft_task);
        }
      }
    } /* End of for */
  }   /* End of while */

finish:
  MLPD_INFO("Agora: printing stats and saving to file\n");
  this->stats_->PrintSummary();
  this->stats_->SaveToFile();
  if (flags_.enable_save_decode_data_to_file_ == true) {
    SaveDecodeDataToFile(this->stats_->LastFrameId());
  }
  if (flags_.enable_save_tx_data_to_file_ == true) {
    SaveTxDataToFile(this->stats_->LastFrameId());
  }

  // Calculate and print per-user BER
  if ((kEnableMac == false) && (kPrintPhyStats == true)) {
    this->phy_stats_->PrintPhyStats();
  }
  this->Stop();
}

void Agora::HandleEventFft(size_t tag) {
  size_t frame_id = gen_tag_t(tag).frame_id_;
  size_t symbol_id = gen_tag_t(tag).symbol_id_;
  SymbolType sym_type = config_->GetSymbolType(symbol_id);

  if (sym_type == SymbolType::kPilot) {
    bool last_fft_task = pilot_fft_counters_.CompleteTask(frame_id, symbol_id);
    if (last_fft_task == true) {
      PrintPerSymbolDone(PrintType::kFFTPilots, frame_id, symbol_id);

      if ((config_->Frame().IsRecCalEnabled() == false) ||
          ((config_->Frame().IsRecCalEnabled() == true) &&
           (this->rc_last_frame_ == frame_id))) {
        // If CSI of all UEs is ready, schedule ZF/prediction
        bool last_pilot_fft = pilot_fft_counters_.CompleteSymbol(frame_id);
        if (last_pilot_fft == true) {
          this->stats_->MasterSetTsc(TsType::kFFTPilotsDone, frame_id);
          PrintPerFrameDone(PrintType::kFFTPilots, frame_id);
          this->pilot_fft_counters_.Reset(frame_id);
          if (kPrintPhyStats == true) {
            this->phy_stats_->PrintSnrStats(frame_id);
            if (config_->Frame().IsRecCalEnabled() == true) {
              size_t frame_grp_id =
                  (frame_id - TX_FRAME_DELTA) / config_->AntGroupNum();
              if ((frame_id - TX_FRAME_DELTA) % config_->AntGroupNum() == 0 &&
                  frame_grp_id > 0) {
                this->phy_stats_->PrintCalibSnrStats(frame_grp_id - 1);
              }
            }
          }
          if (kEnableMac == true) {
            SendSnrReport(EventType::kSNRReport, frame_id, symbol_id);
          }
          ScheduleSubcarriers(EventType::kZF, frame_id, 0);
        }
      }
    }
  } else if (sym_type == SymbolType::kUL) {
    size_t symbol_idx_ul = config_->Frame().GetULSymbolIdx(symbol_id);

    bool last_fft_per_symbol =
        uplink_fft_counters_.CompleteTask(frame_id, symbol_id);

    if (last_fft_per_symbol == true) {
      fft_cur_frame_for_symbol_.at(symbol_idx_ul) = frame_id;

      PrintPerSymbolDone(PrintType::kFFTData, frame_id, symbol_id);
      // If precoder exist, schedule demodulation
      if (zf_last_frame_ == frame_id) {
        ScheduleSubcarriers(EventType::kDemul, frame_id, symbol_id);
      }
      bool last_uplink_fft = uplink_fft_counters_.CompleteSymbol(frame_id);
      if (last_uplink_fft == true) {
        uplink_fft_counters_.Reset(frame_id);
      }
    }
  } else if ((sym_type == SymbolType::kCalDL) ||
             (sym_type == SymbolType::kCalUL)) {
    PrintPerSymbolDone(PrintType::kFFTCal, frame_id, symbol_id);

    bool last_rc_task = this->rc_counters_.CompleteTask(frame_id);
    if (last_rc_task == true) {
      PrintPerFrameDone(PrintType::kFFTCal, frame_id);
      this->rc_counters_.Reset(frame_id);
      this->stats_->MasterSetTsc(TsType::kRCDone, frame_id);
      this->rc_last_frame_ = frame_id;
    }
  }
}

void Agora::Worker(int tid) {
  PinToCoreWithOffset(ThreadType::kWorker, base_worker_core_offset_, tid);

  /* Initialize operators */
  auto compute_zf = std::make_unique<DoZF>(
      this->config_, tid, this->csi_buffers_, calib_dl_buffer_,
      calib_ul_buffer_, this->calib_dl_msum_buffer_,
      this->calib_ul_msum_buffer_, this->ul_zf_matrices_, this->dl_zf_matrices_,
      this->phy_stats_.get(), this->stats_.get());

  auto compute_fft = std::make_unique<DoFFT>(
      this->config_, tid, this->data_buffer_, this->csi_buffers_,
      this->calib_dl_buffer_, this->calib_ul_buffer_, this->phy_stats_.get(),
      this->stats_.get());

  // Downlink workers
  auto compute_ifft =
      std::make_unique<DoIFFT>(this->config_, tid, this->dl_ifft_buffer_,
                               this->dl_socket_buffer_, this->stats_.get());

  auto compute_precode = std::make_unique<DoPrecode>(
      this->config_, tid, this->dl_zf_matrices_, this->dl_ifft_buffer_,
      this->dl_mod_bits_buffer_, this->stats_.get());

  auto compute_encoding = std::make_unique<DoEncode>(
      config_, tid, Direction::kDownlink,
      (kEnableMac == true) ? dl_bits_buffer_ : config_->DlBits(),
      (kEnableMac == true) ? kFrameWnd : 1, dl_mod_bits_buffer_,
      this->stats_.get());

  // Uplink workers
  auto compute_decoding = std::make_unique<DoDecode>(
      this->config_, tid, this->demod_buffers_, this->decoded_buffer_,
      this->phy_stats_.get(), this->stats_.get());

  auto compute_demul = std::make_unique<DoDemul>(
      this->config_, tid, this->data_buffer_, this->ul_zf_matrices_,
      this->ue_spec_pilot_buffer_, this->equal_buffer_, this->demod_buffers_,
      this->phy_stats_.get(), this->stats_.get());

  std::vector<Doer*> computers_vec;
  std::vector<EventType> events_vec;
  ///*************************
  computers_vec.push_back(compute_zf.get());
  computers_vec.push_back(compute_fft.get());
  events_vec.push_back(EventType::kZF);
  events_vec.push_back(EventType::kFFT);

  if (config_->Frame().NumULSyms() > 0) {
    computers_vec.push_back(compute_decoding.get());
    computers_vec.push_back(compute_demul.get());
    events_vec.push_back(EventType::kDecode);
    events_vec.push_back(EventType::kDemul);
  }

  if (config_->Frame().NumDLSyms() > 0) {
    computers_vec.push_back(compute_ifft.get());
    computers_vec.push_back(compute_precode.get());
    computers_vec.push_back(compute_encoding.get());
    events_vec.push_back(EventType::kIFFT);
    events_vec.push_back(EventType::kPrecode);
    events_vec.push_back(EventType::kEncode);
  }

  size_t cur_qid = 0;
  size_t empty_queue_itrs = 0;
  bool empty_queue = true;
  while (this->config_->Running() == true) {
    for (size_t i = 0; i < computers_vec.size(); i++) {
      if (computers_vec.at(i)->TryLaunch(*GetConq(events_vec.at(i), cur_qid),
                                         complete_task_queue_[cur_qid],
                                         worker_ptoks_ptr_[tid][cur_qid])) {
        empty_queue = false;
        break;
      }
    }
    // If all queues in this set are empty for 5 iterations,
    // check the other set of queues
    if (empty_queue == true) {
      empty_queue_itrs++;
      if (empty_queue_itrs == 5) {
        if (this->cur_sche_frame_id_ != this->cur_proc_frame_id_) {
          cur_qid ^= 0x1;
        } else {
          cur_qid = (this->cur_sche_frame_id_ & 0x1);
        }
        empty_queue_itrs = 0;
      }
    } else {
      empty_queue = true;
    }
  }
  MLPD_SYMBOL("Agora worker %d exit\n", tid);
}

void Agora::WorkerFft(int tid) {
  PinToCoreWithOffset(ThreadType::kWorkerFFT, base_worker_core_offset_, tid);

  /* Initialize FFT operator */
  std::unique_ptr<DoFFT> compute_fft(
      new DoFFT(config_, tid, data_buffer_, csi_buffers_, calib_dl_buffer_,
                calib_ul_buffer_, this->phy_stats_.get(), this->stats_.get()));
  std::unique_ptr<DoIFFT> compute_ifft(new DoIFFT(
      config_, tid, dl_ifft_buffer_, dl_socket_buffer_, this->stats_.get()));

  while (this->config_->Running() == true) {
    // TODO refactor the if / else
    if (compute_fft->TryLaunch(*GetConq(EventType::kFFT, 0),
                               complete_task_queue_[0],
                               worker_ptoks_ptr_[tid][0]) == true) {
      // Do nothing
    } else if ((config_->Frame().NumDLSyms() > 0) &&
               (compute_ifft->TryLaunch(*GetConq(EventType::kIFFT, 0),
                                        complete_task_queue_[0],
                                        worker_ptoks_ptr_[tid][0]) == true)) {
      // Do nothing
    }
  }
}

void Agora::WorkerZf(int tid) {
  PinToCoreWithOffset(ThreadType::kWorkerZF, base_worker_core_offset_, tid);

  /* Initialize ZF operator */
  std::unique_ptr<DoZF> compute_zf(
      new DoZF(config_, tid, csi_buffers_, calib_dl_buffer_, calib_ul_buffer_,
               calib_dl_msum_buffer_, calib_ul_msum_buffer_, ul_zf_matrices_,
               dl_zf_matrices_, this->phy_stats_.get(), this->stats_.get()));

  while (this->config_->Running() == true) {
    compute_zf->TryLaunch(*GetConq(EventType::kZF, 0), complete_task_queue_[0],
                          worker_ptoks_ptr_[tid][0]);
  }
}

void Agora::WorkerDemul(int tid) {
  PinToCoreWithOffset(ThreadType::kWorkerDemul, base_worker_core_offset_, tid);

  std::unique_ptr<DoDemul> compute_demul(
      new DoDemul(config_, tid, data_buffer_, ul_zf_matrices_,
                  ue_spec_pilot_buffer_, equal_buffer_, demod_buffers_,
                  this->phy_stats_.get(), this->stats_.get()));

  /* Initialize Precode operator */
  std::unique_ptr<DoPrecode> compute_precode(
      new DoPrecode(config_, tid, dl_zf_matrices_, dl_ifft_buffer_,
                    dl_mod_bits_buffer_, this->stats_.get()));

  assert(false);

  while (this->config_->Running() == true) {
    if (config_->Frame().NumDLSyms() > 0) {
      compute_precode->TryLaunch(*GetConq(EventType::kDemul, 0),
                                 complete_task_queue_[0],
                                 worker_ptoks_ptr_[tid][0]);
    } else {
      compute_demul->TryLaunch(*GetConq(EventType::kPrecode, 0),
                               complete_task_queue_[0],
                               worker_ptoks_ptr_[tid][0]);
    }
  }
}

void Agora::WorkerDecode(int tid) {
  PinToCoreWithOffset(ThreadType::kWorkerDecode, base_worker_core_offset_, tid);

  std::unique_ptr<DoEncode> compute_encoding(
      new DoEncode(config_, tid, Direction::kDownlink,
                   (kEnableMac == true) ? dl_bits_buffer_ : config_->DlBits(),
                   (kEnableMac == true) ? kFrameWnd : 1, dl_mod_bits_buffer_,
                   this->stats_.get()));

  std::unique_ptr<DoDecode> compute_decoding(
      new DoDecode(config_, tid, demod_buffers_, decoded_buffer_,
                   this->phy_stats_.get(), this->stats_.get()));

  while (this->config_->Running() == true) {
    if (config_->Frame().NumDLSyms() > 0) {
      compute_encoding->TryLaunch(*GetConq(EventType::kEncode, 0),
                                  complete_task_queue_[0],
                                  worker_ptoks_ptr_[tid][0]);
    } else {
      compute_decoding->TryLaunch(*GetConq(EventType::kDecode, 0),
                                  complete_task_queue_[0],
                                  worker_ptoks_ptr_[tid][0]);
    }
  }
}

void Agora::CreateThreads() {
  const auto& cfg = config_;
  if (cfg->BigstationMode() == true) {
    for (size_t i = 0; i < cfg->FftThreadNum(); i++) {
      workers_.emplace_back(&Agora::WorkerFft, this, i);
    }
    for (size_t i = cfg->FftThreadNum();
         i < cfg->FftThreadNum() + cfg->ZfThreadNum(); i++) {
      workers_.emplace_back(&Agora::WorkerZf, this, i);
    }
    for (size_t i = cfg->FftThreadNum() + cfg->ZfThreadNum();
         i < cfg->FftThreadNum() + cfg->ZfThreadNum() + cfg->DemulThreadNum();
         i++) {
      workers_.emplace_back(&Agora::WorkerDemul, this, i);
    }
    for (size_t i =
             cfg->FftThreadNum() + cfg->ZfThreadNum() + cfg->DemulThreadNum();
         i < cfg->WorkerThreadNum(); i++) {
      workers_.emplace_back(&Agora::WorkerDecode, this, i);
    }
  } else {
    MLPD_SYMBOL("Agora: creating %zu workers\n", cfg->WorkerThreadNum());
    for (size_t i = 0; i < cfg->WorkerThreadNum(); i++) {
      workers_.emplace_back(&Agora::Worker, this, i);
    }
  }
}

void Agora::UpdateRanConfig(RanConfig rc) {
  nlohmann::json msc_params = config_->MCSParams(Direction::kUplink);
  msc_params["modulation"] = MapModToStr(rc.mod_order_bits_);
  config_->UpdateUlMCS(msc_params);
}

void Agora::UpdateRxCounters(size_t frame_id, size_t symbol_id) {
  const size_t frame_slot = frame_id % kFrameWnd;
  if (config_->IsPilot(frame_id, symbol_id)) {
    rx_counters_.num_pilot_pkts_[frame_slot]++;
    if (rx_counters_.num_pilot_pkts_[frame_slot] ==
        rx_counters_.num_pilot_pkts_per_frame_) {
      rx_counters_.num_pilot_pkts_[frame_slot] = 0;
      this->stats_->MasterSetTsc(TsType::kPilotAllRX, frame_id);
      PrintPerFrameDone(PrintType::kPacketRXPilots, frame_id);
    }
  } else if (config_->IsCalDlPilot(frame_id, symbol_id) or
             config_->IsCalUlPilot(frame_id, symbol_id)) {
    if (++rx_counters_.num_reciprocity_pkts_[frame_slot] ==
        rx_counters_.num_reciprocity_pkts_per_frame_) {
      rx_counters_.num_reciprocity_pkts_[frame_slot] = 0;
      this->stats_->MasterSetTsc(TsType::kRCAllRX, frame_id);
    }
  }
  // Receive first packet in a frame
  if (rx_counters_.num_pkts_[frame_slot] == 0) {
    if (kEnableMac == false) {
      // schedule this frame's encoding
      // Defer the schedule.  If frames are already deferred or the current
      // received frame is too far off
      if ((this->encode_deferral_.empty() == false) ||
          (frame_id >= (this->cur_proc_frame_id_ + kScheduleQueues))) {
        if (kDebugDeferral) {
          std::printf("   +++ Deferring encoding of frame %zu\n", frame_id);
        }
        this->encode_deferral_.push(frame_id);
      } else {
        ScheduleDownlinkProcessing(frame_id);
      }
    }
    this->stats_->MasterSetTsc(TsType::kFirstSymbolRX, frame_id);
    if (kDebugPrintPerFrameStart) {
      const size_t prev_frame_slot = (frame_slot + kFrameWnd - 1) % kFrameWnd;
      std::printf(
          "Main [frame %zu + %.2f ms since last frame]: Received "
          "first packet. Remaining packets in prev frame: %zu\n",
          frame_id,
          this->stats_->MasterGetDeltaMs(TsType::kFirstSymbolRX, frame_id,
                                         frame_id - 1),
          rx_counters_.num_pkts_[prev_frame_slot]);
    }
  }

  rx_counters_.num_pkts_[frame_slot]++;
  if (rx_counters_.num_pkts_[frame_slot] == rx_counters_.num_pkts_per_frame_) {
    this->stats_->MasterSetTsc(TsType::kRXDone, frame_id);
    PrintPerFrameDone(PrintType::kPacketRX, frame_id);
    rx_counters_.num_pkts_[frame_slot] = 0;
  }
}

void Agora::PrintPerFrameDone(PrintType print_type, size_t frame_id) {
  if (kDebugPrintPerFrameDone == true) {
    switch (print_type) {
      case (PrintType::kPacketRXPilots):
        std::printf("Main [frame %zu + %.2f ms]: Received all pilots\n",
                    frame_id,
                    this->stats_->MasterGetDeltaMs(
                        TsType::kPilotAllRX, TsType::kFirstSymbolRX, frame_id));
        break;
      case (PrintType::kPacketRX):
        std::printf("Main [frame %zu + %.2f ms]: Received all packets\n",
                    frame_id,
                    this->stats_->MasterGetDeltaMs(
                        TsType::kRXDone, TsType::kFirstSymbolRX, frame_id));
        break;
      case (PrintType::kFFTPilots):
        std::printf(
            "Main [frame %zu + %.2f ms]: FFT-ed all pilots\n", frame_id,
            this->stats_->MasterGetDeltaMs(TsType::kFFTPilotsDone,
                                           TsType::kFirstSymbolRX, frame_id));
        break;
      case (PrintType::kFFTCal):
        std::printf(
            "Main [frame %zu + %.2f ms]: FFT-ed all calibration symbols\n",
            frame_id,
            this->stats_->MasterGetUsSince(TsType::kRCAllRX, frame_id) /
                1000.0);
        break;
      case (PrintType::kZF):
        std::printf("Main [frame %zu + %.2f ms]: Completed zero-forcing\n",
                    frame_id,
                    this->stats_->MasterGetDeltaMs(
                        TsType::kZFDone, TsType::kFirstSymbolRX, frame_id));
        break;
      case (PrintType::kDemul):
        std::printf("Main [frame %zu + %.2f ms]: Completed demodulation\n",
                    frame_id,
                    this->stats_->MasterGetDeltaMs(
                        TsType::kDemulDone, TsType::kFirstSymbolRX, frame_id));
        break;
      case (PrintType::kDecode):
        std::printf(
            "Main [frame %zu + %.2f ms]: Completed LDPC decoding (%zu UL "
            "symbols)\n",
            frame_id,
            this->stats_->MasterGetDeltaMs(TsType::kDecodeDone,
                                           TsType::kFirstSymbolRX, frame_id),
            config_->Frame().NumULSyms());
        break;
      case (PrintType::kPacketFromMac):
        std::printf(
            "Main [frame %zu + %.2f ms]: Completed MAC RX \n", frame_id,
            this->stats_->MasterGetMsSince(TsType::kFirstSymbolRX, frame_id));
        break;
      case (PrintType::kEncode):
        std::printf("Main [frame %zu + %.2f ms]: Completed LDPC encoding\n",
                    frame_id,
                    this->stats_->MasterGetDeltaMs(
                        TsType::kEncodeDone, TsType::kFirstSymbolRX, frame_id));
        break;
      case (PrintType::kPrecode):
        std::printf(
            "Main [frame %zu + %.2f ms]: Completed precoding\n", frame_id,
            this->stats_->MasterGetDeltaMs(TsType::kPrecodeDone,
                                           TsType::kFirstSymbolRX, frame_id));
        break;
      case (PrintType::kIFFT):
        std::printf("Main [frame %zu + %.2f ms]: Completed IFFT\n", frame_id,
                    this->stats_->MasterGetDeltaMs(
                        TsType::kIFFTDone, TsType::kFirstSymbolRX, frame_id));
        break;
      case (PrintType::kPacketTXFirst):
        std::printf(
            "Main [frame %zu + %.2f ms]: Completed TX of first symbol\n",
            frame_id,
            this->stats_->MasterGetDeltaMs(TsType::kTXProcessedFirst,
                                           TsType::kFirstSymbolRX, frame_id));
        break;
      case (PrintType::kPacketTX):
        std::printf(
            "Main [frame %zu + %.2f ms]: Completed TX (%zu DL symbols)\n",
            frame_id,
            this->stats_->MasterGetDeltaMs(TsType::kTXDone,
                                           TsType::kFirstSymbolRX, frame_id),
            config_->Frame().NumDLSyms());
        break;
      case (PrintType::kPacketToMac):
        std::printf(
            "Main [frame %zu + %.2f ms]: Completed MAC TX \n", frame_id,
            this->stats_->MasterGetMsSince(TsType::kFirstSymbolRX, frame_id));
        break;
      default:
        std::printf("Wrong task type in frame done print!");
    }
  }
}

void Agora::PrintPerSymbolDone(PrintType print_type, size_t frame_id,
                               size_t symbol_id) {
  if (kDebugPrintPerSymbolDone == true) {
    switch (print_type) {
      case (PrintType::kFFTPilots):
        std::printf(
            "Main [frame %zu symbol %zu + %.3f ms]: FFT-ed pilot symbol, "
            "%zu symbols done\n",
            frame_id, symbol_id,
            this->stats_->MasterGetMsSince(TsType::kFirstSymbolRX, frame_id),
            pilot_fft_counters_.GetSymbolCount(frame_id) + 1);
        break;
      case (PrintType::kFFTData):
        std::printf(
            "Main [frame %zu symbol %zu + %.3f ms]: FFT-ed data symbol, "
            "%zu precoder status: %d\n",
            frame_id, symbol_id,
            this->stats_->MasterGetMsSince(TsType::kFirstSymbolRX, frame_id),
            uplink_fft_counters_.GetSymbolCount(frame_id) + 1,
            static_cast<int>(zf_last_frame_ == frame_id));
        break;
      case (PrintType::kDemul):
        std::printf(
            "Main [frame %zu symbol %zu + %.3f ms]: Completed "
            "demodulation, "
            "%zu symbols done\n",
            frame_id, symbol_id,
            this->stats_->MasterGetMsSince(TsType::kFirstSymbolRX, frame_id),
            demul_counters_.GetSymbolCount(frame_id) + 1);
        break;
      case (PrintType::kDecode):
        std::printf(
            "Main [frame %zu symbol %zu + %.3f ms]: Completed decoding, "
            "%zu symbols done\n",
            frame_id, symbol_id,
            this->stats_->MasterGetMsSince(TsType::kFirstSymbolRX, frame_id),
            decode_counters_.GetSymbolCount(frame_id) + 1);
        break;
      case (PrintType::kEncode):
        std::printf(
            "Main [frame %zu symbol %zu + %.3f ms]: Completed encoding, "
            "%zu symbols done\n",
            frame_id, symbol_id,
            this->stats_->MasterGetMsSince(TsType::kFirstSymbolRX, frame_id),
            encode_counters_.GetSymbolCount(frame_id) + 1);
        break;
      case (PrintType::kPrecode):
        std::printf(
            "Main [frame %zu symbol %zu + %.3f ms]: Completed precoding, "
            "%zu symbols done\n",
            frame_id, symbol_id,
            this->stats_->MasterGetMsSince(TsType::kFirstSymbolRX, frame_id),
            precode_counters_.GetSymbolCount(frame_id) + 1);
        break;
      case (PrintType::kIFFT):
        std::printf(
            "Main [frame %zu symbol %zu + %.3f ms]: Completed IFFT, "
            "%zu symbols done\n",
            frame_id, symbol_id,
            this->stats_->MasterGetMsSince(TsType::kFirstSymbolRX, frame_id),
            ifft_counters_.GetSymbolCount(frame_id) + 1);
        break;
      case (PrintType::kPacketTX):
        std::printf(
            "Main [frame %zu symbol %zu + %.3f ms]: Completed TX, "
            "%zu symbols done\n",
            frame_id, symbol_id,
            this->stats_->MasterGetMsSince(TsType::kFirstSymbolRX, frame_id),
            tx_counters_.GetSymbolCount(frame_id) + 1);
        break;
      case (PrintType::kPacketToMac):
        std::printf(
            "Main [frame %zu symbol %zu + %.3f ms]: Completed MAC TX, "
            "%zu symbols done\n",
            frame_id, symbol_id,
            this->stats_->MasterGetMsSince(TsType::kFirstSymbolRX, frame_id),
            tomac_counters_.GetSymbolCount(frame_id) + 1);
        break;
      default:
        std::printf("Wrong task type in symbol done print!");
    }
  }
}

void Agora::PrintPerTaskDone(PrintType print_type, size_t frame_id,
                             size_t symbol_id, size_t ant_or_sc_id) {
  if (kDebugPrintPerTaskDone == true) {
    switch (print_type) {
      case (PrintType::kZF):
        std::printf("Main thread: ZF done frame: %zu, subcarrier %zu\n",
                    frame_id, ant_or_sc_id);
        break;
      case (PrintType::kRC):
        std::printf("Main thread: RC done frame: %zu, subcarrier %zu\n",
                    frame_id, ant_or_sc_id);
        break;
      case (PrintType::kDemul):
        std::printf(
            "Main thread: Demodulation done frame: %zu, symbol: %zu, sc: "
            "%zu, num blocks done: %zu\n",
            frame_id, symbol_id, ant_or_sc_id,
            demul_counters_.GetTaskCount(frame_id, symbol_id));
        break;
      case (PrintType::kDecode):
        std::printf(
            "Main thread: Decoding done frame: %zu, symbol: %zu, sc: %zu, "
            "num blocks done: %zu\n",
            frame_id, symbol_id, ant_or_sc_id,
            decode_counters_.GetTaskCount(frame_id, symbol_id));
        break;
      case (PrintType::kPrecode):
        std::printf(
            "Main thread: Precoding done frame: %zu, symbol: %zu, "
            "subcarrier: %zu, total SCs: %zu\n",
            frame_id, symbol_id, ant_or_sc_id,
            precode_counters_.GetTaskCount(frame_id, symbol_id));
        break;
      case (PrintType::kIFFT):
        std::printf(
            "Main thread: IFFT done frame: %zu, symbol: %zu, antenna: %zu, "
            "total ants: %zu\n",
            frame_id, symbol_id, ant_or_sc_id,
            ifft_counters_.GetTaskCount(frame_id, symbol_id));
        break;
      case (PrintType::kPacketTX):
        std::printf(
            "Main thread: TX done frame: %zu, symbol: %zu, antenna: %zu, "
            "total packets: %zu\n",
            frame_id, symbol_id, ant_or_sc_id,
            tx_counters_.GetTaskCount(frame_id, symbol_id));
        break;
      default:
        std::printf("Wrong task type in task done print!");
    }
  }
}

void Agora::InitializeQueues() {
  using mt_queue_t = moodycamel::ConcurrentQueue<EventData>;

  int data_symbol_num_perframe = config_->Frame().NumDataSyms();
  message_queue_ =
      mt_queue_t(kDefaultMessageQueueSize * data_symbol_num_perframe);
  for (auto& c : complete_task_queue_) {
    c = mt_queue_t(kDefaultWorkerQueueSize * data_symbol_num_perframe);
  }
  // Create concurrent queues for each Doer
  for (auto& vec : sched_info_arr_) {
    for (auto& s : vec) {
      s.concurrent_q_ =
          mt_queue_t(kDefaultWorkerQueueSize * data_symbol_num_perframe);
      s.ptok_ = new moodycamel::ProducerToken(s.concurrent_q_);
    }
  }

  for (size_t i = 0; i < config_->SocketThreadNum(); i++) {
    rx_ptoks_ptr_[i] = new moodycamel::ProducerToken(message_queue_);
    tx_ptoks_ptr_[i] =
        new moodycamel::ProducerToken(*GetConq(EventType::kPacketTX, 0));
  }

  for (size_t i = 0; i < config_->WorkerThreadNum(); i++) {
    for (size_t j = 0; j < kScheduleQueues; j++) {
      worker_ptoks_ptr_[i][j] =
          new moodycamel::ProducerToken(complete_task_queue_[j]);
    }
  }
}

void Agora::FreeQueues() {
  // remove tokens for each doer
  for (auto& vec : sched_info_arr_) {
    for (auto& s : vec) {
      delete s.ptok_;
    }
  }

  for (size_t i = 0; i < config_->SocketThreadNum(); i++) {
    delete rx_ptoks_ptr_[i];
    delete tx_ptoks_ptr_[i];
  }

  for (size_t i = 0; i < config_->WorkerThreadNum(); i++) {
    for (size_t j = 0; j < kScheduleQueues; j++) {
      delete worker_ptoks_ptr_[i][j];
    }
  }
}

void Agora::InitializeUplinkBuffers() {
  const auto& cfg = config_;
  const size_t task_buffer_symbol_num_ul = cfg->Frame().NumULSyms() * kFrameWnd;

  socket_buffer_size_ = cfg->PacketLength() * cfg->BsAntNum() * kFrameWnd *
                        cfg->Frame().NumTotalSyms();

  socket_buffer_.Malloc(cfg->SocketThreadNum() /* RX */, socket_buffer_size_,
                        Agora_memory::Alignment_t::kAlign64);

  data_buffer_.Malloc(task_buffer_symbol_num_ul,
                      cfg->OfdmDataNum() * cfg->BsAntNum(),
                      Agora_memory::Alignment_t::kAlign64);

  equal_buffer_.Malloc(task_buffer_symbol_num_ul,
                       cfg->OfdmDataNum() * cfg->UeAntNum(),
                       Agora_memory::Alignment_t::kAlign64);
  ue_spec_pilot_buffer_.Calloc(
      kFrameWnd, cfg->Frame().ClientUlPilotSymbols() * cfg->UeAntNum(),
      Agora_memory::Alignment_t::kAlign64);

  rx_counters_.num_pkts_per_frame_ =
      cfg->BsAntNum() *
      (cfg->Frame().NumPilotSyms() + cfg->Frame().NumULSyms() +
       static_cast<size_t>(cfg->Frame().IsRecCalEnabled()));
  rx_counters_.num_pilot_pkts_per_frame_ =
      cfg->BsAntNum() * cfg->Frame().NumPilotSyms();
  rx_counters_.num_reciprocity_pkts_per_frame_ = cfg->BsAntNum();

  fft_created_count_ = 0;
  pilot_fft_counters_.Init(cfg->Frame().NumPilotSyms(), cfg->BsAntNum());
  uplink_fft_counters_.Init(cfg->Frame().NumULSyms(), cfg->BsAntNum());
  fft_cur_frame_for_symbol_ =
      std::vector<size_t>(cfg->Frame().NumULSyms(), SIZE_MAX);

  rc_counters_.Init(cfg->BsAntNum());

  zf_counters_.Init(cfg->ZfEventsPerSymbol());

  demul_counters_.Init(cfg->Frame().NumULSyms(), cfg->DemulEventsPerSymbol());

  decode_counters_.Init(
      cfg->Frame().NumULSyms(),
      cfg->LdpcConfig(Direction::kUplink).NumBlocksInSymbol() *
          cfg->UeAntNum());

  tomac_counters_.Init(cfg->Frame().NumULSyms(), cfg->UeAntNum());
}

void Agora::InitializeDownlinkBuffers() {
  if (config_->Frame().NumDLSyms() > 0) {
    std::printf("Agora: Initializing downlink buffers\n");

    const size_t task_buffer_symbol_num =
        config_->Frame().NumDLSyms() * kFrameWnd;

    size_t dl_socket_buffer_status_size =
        config_->BsAntNum() * task_buffer_symbol_num;
    size_t dl_socket_buffer_size =
        config_->DlPacketLength() * dl_socket_buffer_status_size;
    AllocBuffer1d(&dl_socket_buffer_, dl_socket_buffer_size,
                  Agora_memory::Alignment_t::kAlign64, 0);
    AllocBuffer1d(&dl_socket_buffer_status_, dl_socket_buffer_status_size,
                  Agora_memory::Alignment_t::kAlign64, 1);

    size_t dl_bits_buffer_size =
        kFrameWnd * config_->MacBytesNumPerframe(Direction::kDownlink);
    this->dl_bits_buffer_.Calloc(config_->UeAntNum(), dl_bits_buffer_size,
                                 Agora_memory::Alignment_t::kAlign64);
    this->dl_bits_buffer_status_.Calloc(config_->UeAntNum(), kFrameWnd,
                                        Agora_memory::Alignment_t::kAlign64);

    dl_ifft_buffer_.Calloc(config_->BsAntNum() * task_buffer_symbol_num,
                           config_->OfdmCaNum(),
                           Agora_memory::Alignment_t::kAlign64);
    calib_dl_buffer_.Calloc(kFrameWnd,
                            config_->BfAntNum() * config_->OfdmDataNum(),
                            Agora_memory::Alignment_t::kAlign64);
    calib_ul_buffer_.Calloc(kFrameWnd,
                            config_->BfAntNum() * config_->OfdmDataNum(),
                            Agora_memory::Alignment_t::kAlign64);
    calib_dl_msum_buffer_.Calloc(kFrameWnd,
                                 config_->BfAntNum() * config_->OfdmDataNum(),
                                 Agora_memory::Alignment_t::kAlign64);
    calib_ul_msum_buffer_.Calloc(kFrameWnd,
                                 config_->BfAntNum() * config_->OfdmDataNum(),
                                 Agora_memory::Alignment_t::kAlign64);
    // initialize the content of the last window to 1
    for (size_t i = 0; i < config_->OfdmDataNum() * config_->BfAntNum(); i++) {
      calib_dl_buffer_[kFrameWnd - 1][i] = {1, 0};
      calib_ul_buffer_[kFrameWnd - 1][i] = {1, 0};
    }
    dl_mod_bits_buffer_.Calloc(
        task_buffer_symbol_num,
        Roundup<64>(config_->GetOFDMDataNum()) * config_->UeAntNum(),
        Agora_memory::Alignment_t::kAlign64);

    encode_counters_.Init(
        config_->Frame().NumDlDataSyms(),
        config_->LdpcConfig(Direction::kDownlink).NumBlocksInSymbol() *
            config_->UeAntNum());
    encode_cur_frame_for_symbol_ =
        std::vector<size_t>(config_->Frame().NumDLSyms(), SIZE_MAX);
    ifft_cur_frame_for_symbol_ =
        std::vector<size_t>(config_->Frame().NumDLSyms(), SIZE_MAX);
    precode_counters_.Init(config_->Frame().NumDLSyms(),
                           config_->DemulEventsPerSymbol());
    // precode_cur_frame_for_symbol_ =
    //    std::vector<size_t>(config_->Frame().NumDLSyms(), SIZE_MAX);
    ifft_counters_.Init(config_->Frame().NumDLSyms(), config_->BsAntNum());
    tx_counters_.Init(config_->Frame().NumDLSyms(), config_->BsAntNum());
    // mac data is sent per frame, so we set max symbol to 1
    mac_to_phy_counters_.Init(1, config_->UeAntNum());
  }
}

void Agora::FreeUplinkBuffers() {
  socket_buffer_.Free();
  data_buffer_.Free();
  equal_buffer_.Free();
  ue_spec_pilot_buffer_.Free();
}

void Agora::FreeDownlinkBuffers() {
  if (config_->Frame().NumDLSyms() > 0) {
    FreeBuffer1d(&dl_socket_buffer_);
    FreeBuffer1d(&dl_socket_buffer_status_);

    dl_ifft_buffer_.Free();
    calib_dl_buffer_.Free();
    calib_ul_buffer_.Free();
    calib_dl_msum_buffer_.Free();
    calib_ul_msum_buffer_.Free();
    dl_mod_bits_buffer_.Free();
    dl_bits_buffer_.Free();
    dl_bits_buffer_status_.Free();
  }
}

void Agora::SaveDecodeDataToFile(int frame_id) {
  const auto& cfg = config_;
  const size_t num_decoded_bytes =
      cfg->NumBytesPerCb(Direction::kUplink) *
      cfg->LdpcConfig(Direction::kUplink).NumBlocksInSymbol();

  std::string cur_directory = TOSTRING(PROJECT_DIRECTORY);
  std::string filename = cur_directory + "/data/decode_data.bin";
  std::printf("Saving decode data to %s\n", filename.c_str());
  FILE* fp = std::fopen(filename.c_str(), "wb");

  for (size_t i = 0; i < cfg->Frame().NumULSyms(); i++) {
    for (size_t j = 0; j < cfg->UeAntNum(); j++) {
      int8_t* ptr = decoded_buffer_[(frame_id % kFrameWnd)][i][j];
      std::fwrite(ptr, num_decoded_bytes, sizeof(uint8_t), fp);
    }
  }
  std::fclose(fp);
}

void Agora::SaveTxDataToFile(UNUSED int frame_id) {
  const auto& cfg = config_;

  std::string cur_directory = TOSTRING(PROJECT_DIRECTORY);
  std::string filename = cur_directory + "/data/tx_data.bin";
  std::printf("Saving Frame %d TX data to %s\n", frame_id, filename.c_str());
  FILE* fp = std::fopen(filename.c_str(), "wb");

  for (size_t i = 0; i < cfg->Frame().NumDLSyms(); i++) {
    size_t total_data_symbol_id = cfg->GetTotalDataSymbolIdxDl(frame_id, i);

    for (size_t ant_id = 0; ant_id < cfg->BsAntNum(); ant_id++) {
      size_t offset = total_data_symbol_id * cfg->BsAntNum() + ant_id;
      auto* pkt = reinterpret_cast<struct Packet*>(
          &dl_socket_buffer_[offset * cfg->DlPacketLength()]);
      short* socket_ptr = pkt->data_;
      std::fwrite(socket_ptr, cfg->SampsPerSymbol() * 2, sizeof(short), fp);
    }
  }
  std::fclose(fp);
}

void Agora::GetEqualData(float** ptr, int* size) {
  const auto& cfg = config_;
  auto offset = cfg->GetTotalDataSymbolIdxUl(
      max_equaled_frame_, cfg->Frame().ClientUlPilotSymbols());
  *ptr = (float*)&equal_buffer_[offset][0];
  *size = cfg->UeAntNum() * cfg->OfdmDataNum() * 2;
}
void Agora::CheckIncrementScheduleFrame(size_t frame_id,
                                        ScheduleProcessingFlags completed) {
  this->schedule_process_flags_ += completed;
  assert(this->cur_sche_frame_id_ == frame_id);
  unused(frame_id);

  if (this->schedule_process_flags_ ==
      static_cast<uint8_t>(ScheduleProcessingFlags::kProcessingComplete)) {
    this->cur_sche_frame_id_++;
    this->schedule_process_flags_ = ScheduleProcessingFlags::kNone;
    if (this->config_->Frame().NumULSyms() == 0) {
      this->schedule_process_flags_ += ScheduleProcessingFlags::kUplinkComplete;
    }
    if (this->config_->Frame().NumDLSyms() == 0) {
      this->schedule_process_flags_ +=
          ScheduleProcessingFlags::kDownlinkComplete;
    }
  }
}

bool Agora::CheckFrameComplete(size_t frame_id) {
  bool finished = false;

  MLPD_TRACE(
      "Checking work complete %zu, ifft %d, tx %d, decode %d, tomac %d, tx "
      "%d\n",
      frame_id, static_cast<int>(this->ifft_counters_.IsLastSymbol(frame_id)),
      static_cast<int>(this->tx_counters_.IsLastSymbol(frame_id)),
      static_cast<int>(this->decode_counters_.IsLastSymbol(frame_id)),
      static_cast<int>(this->tomac_counters_.IsLastSymbol(frame_id)),
      static_cast<int>(this->tx_counters_.IsLastSymbol(frame_id)));

  // Complete if last frame and ifft / decode complete
  if ((true == this->ifft_counters_.IsLastSymbol(frame_id)) &&
      (true == this->tx_counters_.IsLastSymbol(frame_id)) &&
      (((false == kEnableMac) &&
        (true == this->decode_counters_.IsLastSymbol(frame_id))) ||
       ((true == kUplinkHardDemod) &&
        (true == this->demul_counters_.IsLastSymbol(frame_id))) ||
       ((true == kEnableMac) &&
        (true == this->tomac_counters_.IsLastSymbol(frame_id))))) {
    this->stats_->UpdateStats(frame_id);
    assert(frame_id == this->cur_proc_frame_id_);
    if (true == kUplinkHardDemod) this->demul_counters_.Reset(frame_id);
    this->decode_counters_.Reset(frame_id);
    this->tomac_counters_.Reset(frame_id);
    this->ifft_counters_.Reset(frame_id);
    this->tx_counters_.Reset(frame_id);
    if (config_->Frame().NumDLSyms() > 0) {
      for (size_t ue_id = 0; ue_id < config_->UeAntNum(); ue_id++) {
        this->dl_bits_buffer_status_[ue_id][frame_id % kFrameWnd] = 0;
      }
    }
    this->cur_proc_frame_id_++;

    if (this->encode_deferral_.empty() == false) {
      for (size_t encode = 0; encode < kScheduleQueues; encode++) {
        const size_t deferred_frame = this->encode_deferral_.front();
        if (deferred_frame < (this->cur_proc_frame_id_ + kScheduleQueues)) {
          if (kDebugDeferral) {
            std::printf("   +++ Scheduling deferred frame %zu : %zu \n",
                        deferred_frame, cur_proc_frame_id_);
          }
          RtAssert(deferred_frame >= this->cur_proc_frame_id_,
                   "Error scheduling encoding because deferral frame is less "
                   "than current frame");
          ScheduleDownlinkProcessing(deferred_frame);
          this->encode_deferral_.pop();
        } else {
          // No need to check the next frame because it is too large
          break;
        }
      }
    }

    if (frame_id == (this->config_->FramesToTest() - 1)) {
      finished = true;
    }
  }
  return finished;
}

extern "C" {
EXPORT Agora* AgoraNew(Config* cfg) {
  // std::printf("Size of Agora: %d\n",sizeof(Agora *));
  auto* agora = new Agora(cfg);

  return agora;
}
EXPORT void AgoraStart(Agora* agora) { agora->Start(); }
EXPORT void AgoraStop(/*Agora *agora*/) {
  SignalHandler::SetExitSignal(true); /*agora->stop();*/
}
EXPORT void AgoraDestroy(Agora* agora) { delete agora; }
EXPORT void AgoraGetEqualData(Agora* agora, float** ptr, int* size) {
  return agora->GetEqualData(ptr, size);
}
}<|MERGE_RESOLUTION|>--- conflicted
+++ resolved
@@ -407,14 +407,10 @@
               this->demul_counters_.CompleteTask(frame_id, symbol_id);
 
           if (last_demul_task == true) {
-<<<<<<< HEAD
-            ScheduleCodeblocks(EventType::kDecode, Direction::kUplink, frame_id,
-                               symbol_id);
-=======
             if (kUplinkHardDemod == false) {
-              ScheduleCodeblocks(EventType::kDecode, frame_id, symbol_id);
+              ScheduleCodeblocks(EventType::kDecode, Direction::kUplink,
+                                 frame_id, symbol_id);
             }
->>>>>>> 28d0fa7f
             PrintPerSymbolDone(PrintType::kDemul, frame_id, symbol_id);
             bool last_demul_symbol =
                 this->demul_counters_.CompleteSymbol(frame_id);
@@ -430,18 +426,14 @@
                   goto finish;
                 }
               } else {
-<<<<<<< HEAD
-                ScheduleCodeblocks(EventType::kDecode, Direction::kUplink,
-                                   frame_id, symbol_id);
-=======
                 this->demul_counters_.Reset(frame_id);
                 if (cfg->BigstationMode() == false) {
                   assert(cur_sche_frame_id_ == frame_id);
                   CheckIncrementScheduleFrame(frame_id, kUplinkComplete);
                 } else {
-                  ScheduleCodeblocks(EventType::kDecode, frame_id, symbol_id);
+                  ScheduleCodeblocks(EventType::kDecode, Direction::kUplink,
+                                     frame_id, symbol_id);
                 }
->>>>>>> 28d0fa7f
               }
             }
           }
