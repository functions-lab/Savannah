--- conflicted
+++ resolved
@@ -302,17 +302,7 @@
   size_t start_tsc = GetTime::WorkerRdtsc();
   for (int i = 0; i < burst_sz; ++i) {
     // ref_dec_op[i]->ldpc_dec.op_flags += RTE_BBDEV_LDPC_ITERATION_STOP_ENABLE;
-<<<<<<< HEAD
-    ref_dec_op[i]->ldpc_dec.basegraph = (uint8_t) ldpc_config.BaseGraph();
-    ref_dec_op[i]->ldpc_dec.z_c = (uint16_t) ldpc_config.ExpansionFactor();
-    ref_dec_op[i]->ldpc_dec.n_filler =  (uint16_t) 0;
-    ref_dec_op[i]->ldpc_dec.rv_index = (uint8_t) 0;
-    ref_dec_op[i]->ldpc_dec.n_cb = (uint16_t) ldpc_config.NumCbCodewLen();
-    ref_dec_op[i]->ldpc_dec.q_m = (uint8_t) 2;
-    ref_dec_op[i]->ldpc_dec.code_block_mode = (uint8_t) 1;
-    ref_dec_op[i]->ldpc_dec.cb_params.e =(uint32_t) 44;
-    if (!check_bit(ref_dec_op[i]->ldpc_dec.op_flags, RTE_BBDEV_LDPC_ITERATION_STOP_ENABLE)){
-=======
+
     ref_dec_op[i]->ldpc_dec.basegraph = (uint8_t)ldpc_config.BaseGraph();
     ref_dec_op[i]->ldpc_dec.z_c = (uint16_t)ldpc_config.ExpansionFactor();
     ref_dec_op[i]->ldpc_dec.n_filler = (uint16_t)0;
@@ -323,7 +313,6 @@
     ref_dec_op[i]->ldpc_dec.cb_params.e = (uint32_t)44;
     if (!check_bit(ref_dec_op[i]->ldpc_dec.op_flags,
                    RTE_BBDEV_LDPC_ITERATION_STOP_ENABLE)) {
->>>>>>> c6666890
       ref_dec_op[i]->ldpc_dec.op_flags += RTE_BBDEV_LDPC_ITERATION_STOP_ENABLE;
     }
     // if (check_bit(ref_dec_op[i]->ldpc_dec.op_flags, RTE_BBDEV_LDPC_ITERATION_STOP_ENABLE)){
