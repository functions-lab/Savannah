#ifndef SYMBOLS
#define SYMBOLS

#include <stdint.h>
#include <string>

#define EXPORT __attribute__((visibility("default")))

#define ARMA_ALLOW_FAKE_GCC

#define STRINGIFY(x) #x
#define TOSTRING(x) STRINGIFY(x)

<<<<<<< HEAD
// Number of frames received that we allocate space for in worker threads
=======
#define CODED_LEN 32
#define ORIG_CODE_LEN 16
#define N_ITE 10
#define NUM_CODE_BLOCK 36
#define NUM_BITS 4
#define MAX_CODED_SC 1152

// Number of frames received that we allocate space for in worker threads. This
// is the frame window that we track in Millipede.
>>>>>>> 066018bb
#define TASK_BUFFER_FRAME_NUM 40
static constexpr size_t kFrameWnd = TASK_BUFFER_FRAME_NUM;

// Number of frames received that we allocate space for in TX/RX threads
#define SOCKET_BUFFER_FRAME_NUM 40

#define TX_FRAME_DELTA 8
#define SETTLE_TIME_MS 1

/// Return true at compile time iff a constant is a power of two
template <typename T> static constexpr inline bool is_power_of_two(T x)
{
    return x && ((x & T(x - 1)) == 0);
}

// TODO: Merge EventType and DoerType into WorkType
enum class EventType : int {
    kPacketRX,
    kFFT,
    kZF,
    kDemul,
    kIFFT,
    kPrecode,
    kPacketTX,
    kDecode,
    kDecodeLast,
    kEncode,
    kRC,
    kModul,
    kPacketFromMac,
    kPacketToMac
};
static constexpr size_t kNumEventTypes
    = static_cast<size_t>(EventType::kPacketToMac) + 1;

// Types of Millipede Doers
enum class DoerType : size_t {
    kFFT,
    kCSI,
    kZF,
    kDemul,
    kDecode,
    kEncode,
    kIFFT,
    kPrecode,
    kRC
};
static constexpr size_t kNumDoerTypes = static_cast<size_t>(DoerType::kRC) + 1;

enum class PrintType : int {
    kPacketRXPilots,
    kPacketRX,
    kFFTPilots,
    kFFTData,
    kFFTCal,
    kZF,
    kDemul,
    kIFFT,
    kPrecode,
    kPacketTXFirst,
    kPacketTX,
    kDecode,
    kEncode,
    kRC,
    kPacketFromMac,
    kPacketToMac
};

// Enable thread pinning and exit if thread pinning fails. Thread pinning is
// crucial for good performance. For testing or developing Millipede on machines
// with insufficient cores, disable this flag.
static constexpr size_t kEnableThreadPinning = true;

#define BIGSTATION 0
#ifdef USE_DPDK
static constexpr bool kUseDPDK = true;
#else
static constexpr bool kUseDPDK = false;
#endif

#ifdef ENABLE_MAC
static constexpr bool kEnableMac = true;
#else
static constexpr bool kEnableMac = false;
#endif

#ifdef USE_ARGOS
static constexpr bool kUseArgos = true;
#else
static constexpr bool kUseArgos = false;
#endif

static constexpr bool kExportConstellation = false;
static constexpr bool kPrintPhyStats = false;

#define COMBINE_EQUAL_DECODE 1

#define DO_PREDICTION 0
#define INIT_FRAME_NUM 10

static constexpr bool kDebugPrintPerFrameDone = true;
static constexpr bool kDebugPrintPerFrameStart = false;
static constexpr bool kDebugPrintPerSymbolDone = false;
static constexpr bool kDebugPrintPerTaskDone = false;
static constexpr bool kDebugPrintStatsPerThread = false;
static constexpr bool kDebugPrintInTask = false;
static constexpr bool kDebugPrintPilot = false;
static constexpr bool kDebugBSSender = false;
static constexpr bool kDebugBSReceiver = true;

#define DEBUG_DL_PILOT 0
#define DEBUG_RECV 0
#define DEBUG_RADIO_TX 0
#define DEBUG_RADIO_RX 0

enum class ThreadType {
    kMaster,
    kWorker,
    kWorkerFFT,
    kWorkerZF,
    kWorkerDemul,
    kWorkerRX,
    kWorkerTX,
    kWorkerTXRX,
    kWorkerMacTXRX,
    kMasterRX,
    kMasterTX,
};

static inline std::string thread_type_str(ThreadType thread_type)
{
    switch (thread_type) {
    case ThreadType::kMaster:
        return "Master";
    case ThreadType::kWorker:
        return "Worker";
    case ThreadType::kWorkerFFT:
        return "Worker (FFT)";
    case ThreadType::kWorkerZF:
        return "Worker (ZF)";
    case ThreadType::kWorkerDemul:
        return "Worker (Demul)";
    case ThreadType::kWorkerRX:
        return "RX";
    case ThreadType::kWorkerTX:
        return "TX";
    case ThreadType::kWorkerTXRX:
        return "TXRX";
    case ThreadType::kWorkerMacTXRX:
        return "MAC TXRX";
    case ThreadType::kMasterRX:
        return "Master (RX)";
    case ThreadType::kMasterTX:
        return "Master (TX)";
    }
    return "Invalid thread type";
}

enum class SymbolType { kBeacon, kUL, kDL, kPilot, kCalDL, kCalUL, kUnknown };

// Maximum number of symbols per frame allowed by Millipede
static constexpr size_t kMaxSymbols = 70;

// Maximum number of OFDM data subcarriers in the 5G spec
static constexpr size_t kMaxDataSCs = 3300;

// Maximum number of antennas supported by Millipede
static constexpr size_t kMaxAntennas = 64;

// Maximum number of UEs supported by Millipede
static constexpr size_t kMaxUEs = 64;

// Number of cellular frames tracked by Millipede stats
static constexpr size_t kNumStatsFrames = 10000;

// If true, enable timing measurements in workers
static constexpr bool kIsWorkerTimingEnabled = true;

// Maximum breakdown of a statistic (e.g., timing)
static constexpr size_t kMaxStatsBreakdown = 4;

// Maximum number of hardware threads on one machine
static constexpr size_t kMaxThreads = 128;

// Number of subcarriers in one cache line, when represented as complex floats
static constexpr size_t kSCsPerCacheline = 64 / (2 * sizeof(float));

// Number of subcarriers in a partial transpose block
static constexpr size_t kTransposeBlockSize = 8;
static_assert(is_power_of_two(kTransposeBlockSize), ""); // For cheap modulo
static_assert(kTransposeBlockSize % kSCsPerCacheline == 0, "");

#ifdef USE_AVX2_ENCODER
static constexpr bool kUseAVX2Encoder = true;
#else
static constexpr bool kUseAVX2Encoder = false;
#endif

// Enable debugging for sender and receiver applications
static constexpr bool kDebugSenderReceiver = false;
#endif<|MERGE_RESOLUTION|>--- conflicted
+++ resolved
@@ -11,19 +11,8 @@
 #define STRINGIFY(x) #x
 #define TOSTRING(x) STRINGIFY(x)
 
-<<<<<<< HEAD
-// Number of frames received that we allocate space for in worker threads
-=======
-#define CODED_LEN 32
-#define ORIG_CODE_LEN 16
-#define N_ITE 10
-#define NUM_CODE_BLOCK 36
-#define NUM_BITS 4
-#define MAX_CODED_SC 1152
-
 // Number of frames received that we allocate space for in worker threads. This
 // is the frame window that we track in Millipede.
->>>>>>> 066018bb
 #define TASK_BUFFER_FRAME_NUM 40
 static constexpr size_t kFrameWnd = TASK_BUFFER_FRAME_NUM;
 
