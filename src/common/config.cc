--- conflicted
+++ resolved
@@ -422,11 +422,7 @@
   RtAssert(packet_length_ < 9000,
            "Packet size must be smaller than jumbo frame");
 
-<<<<<<< HEAD
-  num_bytes_per_cb_ = BitsToBytes(ldpc_config_.NumCbLen());
-=======
   num_bytes_per_cb_ = ldpc_config_.NumCbLen() / 8;
->>>>>>> 97225226
   data_bytes_num_persymbol_ =
       num_bytes_per_cb_ * ldpc_config_.NumBlocksInSymbol();
 
