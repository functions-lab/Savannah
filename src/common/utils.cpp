/*

 utility functions for file and text processing.

---------------------------------------------------------------------
 Copyright (c) 2018-2019, Rice University 
 RENEW OPEN SOURCE LICENSE: http://renew-wireless.org/license
---------------------------------------------------------------------
*/

#include "utils.h"

int pin_to_core(int core_id)
{
    int num_cores = sysconf(_SC_NPROCESSORS_ONLN);
    if (core_id < 0 || core_id >= num_cores)
        return -1;

    cpu_set_t cpuset;
    CPU_ZERO(&cpuset);
    CPU_SET(core_id, &cpuset);

    pthread_t current_thread = pthread_self();
    return pthread_setaffinity_np(current_thread, sizeof(cpu_set_t), &cpuset);
}

void pin_to_core_with_offset(thread_type thread, int core_offset, int thread_id)
{
#ifdef ENABLE_CPU_ATTACH
    const char* THREAD_TYPE_STRING[] = {
        "Master",
        "Worker",
        "Worker (FFT)",
        "Worker (ZF)",
        "Worker (Demul)",
        "RX",
        "TX",
        "TXRX",
        "Master (RX)",
        "Master (TX)"
    };
    int actual_core_id = core_offset + thread_id;
    int num_cores = sysconf(_SC_NPROCESSORS_ONLN);
    /* reserve core 0 for kernel threads */
    if (actual_core_id >= num_cores)
        actual_core_id = actual_core_id - num_cores + 1;
    if (pin_to_core(actual_core_id) != 0) {
        printf("%s thread %d: fail to pin to core %d\n", THREAD_TYPE_STRING[thread], thread_id, actual_core_id);
        exit(0);
    } else {
        printf("%s thread %d: pinned to core %d\n", THREAD_TYPE_STRING[thread], thread_id, actual_core_id);
    }
#endif
}

std::vector<std::complex<int16_t>> Utils::double_to_int16(std::vector<std::vector<double>> in)
{
    int len = in[0].size();
    std::vector<std::complex<int16_t>> out(len, 0);
    for (int i = 0; i < len; i++)
        out[i] = std::complex<int16_t>((int16_t)(in[0][i] * 32768), (int16_t)(in[1][i] * 32768));
    return out;
}

std::vector<std::complex<float>> Utils::uint32tocfloat(std::vector<uint32_t> in,
    const std::string& order)
{
    int len = in.size();
    std::vector<std::complex<float>> out(len, 0);
    for (size_t i = 0; i < in.size(); i++) {
        int16_t arr_hi_int = (int16_t)(in[i] >> 16);
        int16_t arr_lo_int = (int16_t)(in[i] & 0x0FFFF);

        float arr_hi = (float)arr_hi_int / 32768.0;
        float arr_lo = (float)arr_lo_int / 32768.0;

        if (order == "IQ") {
            std::complex<float> csamp(arr_hi, arr_lo);
            out[i] = csamp;
        } else if (order == "QI") {
            std::complex<float> csamp(arr_lo, arr_hi);
            out[i] = csamp;
        }
    }
    return out;
}

std::vector<uint32_t> Utils::cint16_to_uint32(std::vector<std::complex<int16_t>> in, bool conj, std::string order)
{
    std::vector<uint32_t> out(in.size(), 0);
    for (size_t i = 0; i < in.size(); i++) {
        uint16_t re = (uint16_t)in[i].real();
        uint16_t im = (uint16_t)(conj ? -in[i].imag() : in[i].imag());
        if (order == "IQ")
            out[i] = (uint32_t)re << 16 | im;
        else if (order == "QI")
            out[i] = (uint32_t)im << 16 | re;
    }
    return out;
}

std::vector<uint32_t> Utils::cfloat32_to_uint32(std::vector<std::complex<float>> in, bool conj, std::string order)
{
    std::vector<uint32_t> out(in.size(), 0);
    for (size_t i = 0; i < in.size(); i++) {
        uint16_t re = (uint16_t)(int16_t(in[i].real() * 32768.0));
        uint16_t im = (uint16_t)(int16_t((conj ? -in[i].imag() : in[i].imag()) * 32768));
        if (order == "IQ")
            out[i] = (uint32_t)re << 16 | im;
        else if (order == "QI")
            out[i] = (uint32_t)im << 16 | re;
    }
    return out;
}

std::vector<std::vector<size_t>> Utils::loadSymbols(std::vector<std::string> frames, char sym)
{
    std::vector<std::vector<size_t>> symId;
    size_t frameSize = frames.size();
    symId.resize(frameSize);
    for (size_t f = 0; f < frameSize; f++) {
        std::string fr = frames[f];
        for (size_t g = 0; g < fr.size(); g++) {
            if (fr[g] == sym) {
                symId[f].push_back(g);
            }
        }
    }
    return symId;
}

void Utils::loadDevices(std::string filename, std::vector<std::string>& data)
{
    std::string line;
    std::string cur_directory = TOSTRING(PROJECT_DIRECTORY);
    filename = cur_directory + "/" + filename;
    std::ifstream myfile(filename, std::ifstream::in);
    if (myfile.is_open()) {
        while (getline(myfile, line)) {
            //line.erase( std::remove (line.begin(), line.end(), ' '), line.end());
            if (line.at(0) == '#')
                continue;
            data.push_back(line);
            std::cout << line << '\n';
        }
        myfile.close();
    }

    else
        printf("Unable to open device file %s\n", filename.c_str());
}

void Utils::loadData(const char* filename, std::vector<std::complex<int16_t>>& data, int samples)
{
    FILE* fp = fopen(filename, "r");
    data.resize(samples);
    float real, imag;
    for (int i = 0; i < samples; i++) {
        int ret = fscanf(fp, "%f %f", &real, &imag);
        if (ret < 0)
            break;
        data[i] = std::complex<int16_t>(int16_t(real * 32768), int16_t(imag * 32768));
    }

    fclose(fp);
}

void Utils::loadData(const char* filename, std::vector<unsigned>& data, int samples)
{
    FILE* fp = fopen(filename, "r");
    data.resize(samples);
    for (int i = 0; i < samples; i++) {
        int ret = fscanf(fp, "%u", &data[i]);
        if (ret < 0)
            break;
    }

    fclose(fp);
}

void Utils::loadTDDConfig(const std::string filename, std::string& jconfig)
{
    std::string line;
    std::ifstream configFile(filename);
    if (configFile.is_open()) {
        while (getline(configFile, line)) {
            jconfig += line;
        }
        configFile.close();
    }

    else
        printf("Unable to open config file %s\n", filename.c_str());
}

std::vector<std::string> Utils::split(const std::string& s, char delimiter)
{
    std::vector<std::string> tokens;
    std::string token;
    std::istringstream tokenStream(s);
    while (std::getline(tokenStream, token, delimiter)) {
        tokens.push_back(token);
    }
    return tokens;
}

void Utils::printVector(std::vector<std::complex<int16_t>>& data)
{
    for (size_t i = 0; i < data.size(); i++) {
        std::cout << real(data.at(i)) << " " << imag(data.at(i)) << std::endl;
    }
<<<<<<< HEAD
=======
}

void Utils::writeBinaryFile(std::string name, size_t elem_size, size_t buffer_size, void *buff)
{
    FILE *f_handle = fopen(name.c_str(), "wb");
    fwrite(buff, elem_size, buffer_size, f_handle);
    fclose(f_handle);
>>>>>>> ae47878c
}<|MERGE_RESOLUTION|>--- conflicted
+++ resolved
@@ -209,8 +209,6 @@
     for (size_t i = 0; i < data.size(); i++) {
         std::cout << real(data.at(i)) << " " << imag(data.at(i)) << std::endl;
     }
-<<<<<<< HEAD
-=======
 }
 
 void Utils::writeBinaryFile(std::string name, size_t elem_size, size_t buffer_size, void *buff)
@@ -218,5 +216,4 @@
     FILE *f_handle = fopen(name.c_str(), "wb");
     fwrite(buff, elem_size, buffer_size, f_handle);
     fclose(f_handle);
->>>>>>> ae47878c
 }