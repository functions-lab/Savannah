--- conflicted
+++ resolved
@@ -215,19 +215,21 @@
     // 2;
 
     running = true;
-    std::cout << "BS_ANT_NUM " << BS_ANT_NUM << std::endl;
-    std::cout << "UE_ANT_NUM " << UE_ANT_NUM << std::endl;
-    std::cout << "PILOT SYM NUM " << pilot_symbol_num_perframe << std::endl;
-    std::cout << "UL SYM NUM " << ul_data_symbol_num_perframe << std::endl;
-    std::cout << "DL SYM NUM " << dl_data_symbol_num_perframe << std::endl;
-    std::cout << "OFDM_CA_NUM " << OFDM_CA_NUM << std::endl;
-    std::cout << "OFDM_DATA_NUM " << OFDM_DATA_NUM << std::endl;
-    std::cout << "Packet length " << packet_length << std::endl;
-    if (packet_length >= 9000)
+    std::cout << "Config: "
+              << "BS_ANT_NUM " << BS_ANT_NUM << ", UE_ANT_NUM " << UE_ANT_NUM
+              << ", PILOT SYM NUM " << pilot_symbol_num_perframe
+              << ", UL SYM NUM " << ul_data_symbol_num_perframe
+              << ", DL SYM NUM " << dl_data_symbol_num_perframe
+              << ", OFDM_CA_NUM " << OFDM_CA_NUM << ", OFDM_DATA_NUM "
+              << OFDM_DATA_NUM << ", packet length " << packet_length
+              << std::endl;
+
+    if (packet_length >= 9000) {
         std::cout << "\033[1;31mWarning: packet length is larger than jumbo "
                      "frame size (9000)! "
                   << "Packets will be fragmented.\033[0m" << std::endl;
-    std::cout << "Config Done!" << std::endl;
+    }
+    std::cout << "Config done!" << std::endl;
 }
 
 void Config::genData()
@@ -421,26 +423,6 @@
     }
     fclose(fd);
 #endif
-<<<<<<< HEAD
-=======
-
-    running = true;
-    std::cout << "Config: "
-              << "BS_ANT_NUM " << BS_ANT_NUM << ", UE_ANT_NUM " << UE_ANT_NUM
-              << ", PILOT SYM NUM " << pilot_symbol_num_perframe
-              << ", UL SYM NUM " << ul_data_symbol_num_perframe
-              << ", DL SYM NUM " << dl_data_symbol_num_perframe
-              << ", OFDM_CA_NUM " << OFDM_CA_NUM << ", OFDM_DATA_NUM "
-              << OFDM_DATA_NUM << ", packet length " << packet_length
-              << std::endl;
-
-    if (packet_length >= 9000) {
-        std::cout << "\033[1;31mWarning: packet length is larger than jumbo "
-                     "frame size (9000)! "
-                  << "Packets will be fragmented.\033[0m" << std::endl;
-    }
-    std::cout << "Config done!" << std::endl;
->>>>>>> 63fa3023
 }
 
 Config::~Config()
