
#include "config.hpp"
#include <boost/range/algorithm/count.hpp>

Config::Config(std::string jsonfile)
{
    std::string conf;
    Utils::loadTDDConfig(jsonfile, conf);
    const auto tddConf = json::parse(conf);

    /* antenna configurations */
    hub_file = tddConf.value("hubs", "");
    Utils::loadDevices(hub_file, hub_ids);
    serial_file = tddConf.value("irises", "");
    ref_ant = tddConf.value("ref_ant", 0);
    nCells = tddConf.value("cells", 1);
    channel = tddConf.value("channel", "A");
    nChannels = std::min(channel.size(), (size_t)2);
    BS_ANT_NUM = tddConf.value("antenna_num", 8);
    isUE = tddConf.value("UE", false);
    UE_NUM = tddConf.value("ue_num", 8);
    UE_ANT_NUM = UE_NUM;
    Utils::loadDevices(hub_file, hub_ids);
    Utils::loadDevices(serial_file, radio_ids);
    if (radio_ids.size() != 0) {
        nRadios = radio_ids.size();
        nAntennas = nChannels * nRadios;
        if (isUE) {
            UE_ANT_NUM = nAntennas;
            UE_NUM = nRadios;
        } else {
            if (ref_ant >= nAntennas)
                ref_ant = 0;
            if (BS_ANT_NUM != nAntennas)
                BS_ANT_NUM = nAntennas;
        }
    }

    /* radio configurations */
    freq = tddConf.value("frequency", 3.6e9);
    txgainA = tddConf.value("txgainA", 20);
    rxgainA = tddConf.value("rxgainA", 20);
    txgainB = tddConf.value("txgainB", 20);
    rxgainB = tddConf.value("rxgainB", 20);
    calTxGainA = tddConf.value("calTxGainA", 10);
    calTxGainB = tddConf.value("calTxGainB", 10);
    rate = tddConf.value("rate", 5e6);
    nco = tddConf.value("nco_frequency", 0.75 * rate);
    bwFilter = rate + 2 * nco;
    radioRfFreq = freq - nco;
    beacon_ant = tddConf.value("beacon_antenna", 0);
    beamsweep = tddConf.value("beamsweep", false);
    sampleCalEn = tddConf.value("sample_calibrate", false);
    imbalanceCalEn = tddConf.value("imbalance_calibrate", false);
    modulation = tddConf.value("modulation", "16QAM");

    rx_addr = tddConf.value("rx_addr", "127.0.0.1");
    tx_addr = tddConf.value("tx_addr", "127.0.0.1");
    tx_port = tddConf.value("tx_port", 7991);
    rx_port = tddConf.value("rx_port", 7891);

    /* frame configurations */
    auto symbolSize = tddConf.value("symbol_size", 1);
    prefix = tddConf.value("prefix", 0);
    dl_prefix = tddConf.value("dl_prefix", 0);
    postfix = tddConf.value("postfix", 0);
    TX_PREFIX_LEN = tddConf.value("tx_prefix_len", 0);
    CP_LEN = tddConf.value("cp_len", 0);
    OFDM_PREFIX_LEN = tddConf.value("ofdm_prefix_len", 0 + CP_LEN);
    OFDM_CA_NUM = tddConf.value("ofdm_ca_num", 2048);
    OFDM_DATA_NUM = tddConf.value("ofdm_data_num", 1200);
    OFDM_DATA_START = tddConf.value("ofdm_data_start", (OFDM_CA_NUM - OFDM_DATA_NUM) / 2);
    downlink_mode = tddConf.value("downlink_mode", false);
    freq_orthogonal_pilot = tddConf.value("freq_orthogonal_pilot", false);
<<<<<<< HEAD
=======

    rx_addr = tddConf.value("rx_addr", "127.0.0.1");
    tx_addr = tddConf.value("tx_addr", "127.0.0.1");
    tx_port = tddConf.value("tx_port", 7991);
    rx_port = tddConf.value("rx_port", 7891);
    
    tx_frame_num = tddConf.value("tx_frame_num", 9600);

    /* Millipede configurations */
    core_offset = tddConf.value("core_offset", 18);
    transpose_block_size = tddConf.value("transpose_block_size", 16);
    worker_thread_num = tddConf.value("worker_thread_num", 25);
    socket_thread_num = tddConf.value("socket_thread_num", 4);
    fft_thread_num = tddConf.value("fft_thread_num", 4);
    demul_thread_num = tddConf.value("demul_thread_num", 11);
    zf_thread_num = worker_thread_num - fft_thread_num - demul_thread_num;

    demul_block_size = tddConf.value("demul_block_size", 48);
    zf_block_size = tddConf.value("zf_block_size", 1);
    if (freq_orthogonal_pilot)
        zf_block_size = UE_NUM;
    demul_block_num = 1 + (OFDM_DATA_NUM - 1) / demul_block_size;
    zf_block_num = 1 + (OFDM_DATA_NUM - 1) / zf_block_size;

    /* frame configurations */
>>>>>>> b33d8f88
    if (tddConf.find("frames") == tddConf.end()) {
        symbol_num_perframe = tddConf.value("subframe_num_perframe", 70);
        size_t pilot_num_default = freq_orthogonal_pilot ? 1 : UE_ANT_NUM;
        pilot_symbol_num_perframe = tddConf.value("pilot_num", pilot_num_default);
        data_symbol_num_perframe = tddConf.value("data_subframe_num_perframe", symbol_num_perframe - pilot_symbol_num_perframe);
        ul_data_symbol_num_perframe = tddConf.value("ul_subframe_num_perframe", downlink_mode ? 0 : symbol_num_perframe - pilot_symbol_num_perframe);
        dl_data_symbol_num_perframe = tddConf.value("dl_subframe_num_perframe", downlink_mode ? 10 : 0);
        dl_data_symbol_start = tddConf.value("dl_data_subframe_start", 10);
        dl_data_symbol_end = dl_data_symbol_start + dl_data_symbol_num_perframe;
        std::string sched("");
        for (size_t s = 0; s < pilot_symbol_num_perframe; s++)
            sched += "P";
        if (downlink_mode) { // here it is assumed either dl or ul to be active at one time
            size_t dl_symbol_start = pilot_symbol_num_perframe + dl_data_symbol_start;
            size_t dl_symbol_end = dl_symbol_start + dl_data_symbol_num_perframe;
            for (size_t s = pilot_symbol_num_perframe; s < dl_symbol_start; s++)
                sched += "G";
            for (size_t s = dl_symbol_start; s < dl_symbol_end; s++)
                sched += "D";
            for (size_t s = dl_symbol_end; s < symbol_num_perframe; s++)
                sched += "G";
        } else {
            size_t ul_data_symbol_end = pilot_symbol_num_perframe + ul_data_symbol_num_perframe;
            for (size_t s = pilot_symbol_num_perframe; s < ul_data_symbol_end; s++)
                sched += "U";
            for (size_t s = ul_data_symbol_end; s < symbol_num_perframe; s++)
                sched += "G";
        }
        frames.push_back(sched);
        framePeriod = 1;
        printf("frame schedule %s\n", sched.c_str());
    } else {
        json jframes = tddConf.value("frames", json::array());
        framePeriod = jframes.size();
        for (size_t f = 0; f < framePeriod; f++) {
            frames.push_back(jframes.at(f).get<std::string>());
        }
    }

    pilotSymbols = Utils::loadSymbols(frames, 'P');
    ULSymbols = Utils::loadSymbols(frames, 'U');
    DLSymbols = Utils::loadSymbols(frames, 'D');
    ULCalSymbols = Utils::loadSymbols(frames, 'L');
    DLCalSymbols = Utils::loadSymbols(frames, 'C');
    recipCalEn = (ULCalSymbols[0].size() == 1 and DLCalSymbols[0].size() == 1);

    symbol_num_perframe = frames.at(0).size();
    pilot_symbol_num_perframe = pilotSymbols[0].size();
    data_symbol_num_perframe = symbol_num_perframe - pilot_symbol_num_perframe;
    ul_data_symbol_num_perframe = ULSymbols[0].size();
    dl_data_symbol_num_perframe = DLSymbols[0].size();
    downlink_mode = dl_data_symbol_num_perframe > 0;
    dl_data_symbol_start = downlink_mode ? DLSymbols[0][0] - pilot_symbol_num_perframe : 0;
    dl_data_symbol_end = downlink_mode ? DLSymbols[0].back() - pilot_symbol_num_perframe + 1 : 0;

    if (isUE and !freq_orthogonal_pilot and nRadios != pilot_symbol_num_perframe) {
        std::cerr << "Number of Pilot Symbols don't match number of Clients!" << std::endl;
        exit(0);
    }
    if (!isUE and !freq_orthogonal_pilot and tddConf.find("ue_num") == tddConf.end()) {
        UE_NUM = pilot_symbol_num_perframe;
        UE_ANT_NUM = UE_NUM;
    }

    /* Millipede configurations */
    core_offset = tddConf.value("core_offset", 18);
    transpose_block_size = tddConf.value("transpose_block_size", 16);
    worker_thread_num = tddConf.value("worker_thread_num", 25);
    socket_thread_num = tddConf.value("socket_thread_num", 4);
    fft_thread_num = tddConf.value("fft_thread_num", 4);
    demul_thread_num = tddConf.value("demul_thread_num", 11);
    zf_thread_num = worker_thread_num - fft_thread_num - demul_thread_num;

    demul_block_size = tddConf.value("demul_block_size", 48);
    zf_block_size = tddConf.value("zf_block_size", 1);
    if (freq_orthogonal_pilot)
        zf_block_size = UE_ANT_NUM;
    demul_block_num = 1 + (OFDM_DATA_NUM - 1) / demul_block_size;
    zf_block_num = 1 + (OFDM_DATA_NUM - 1) / zf_block_size;

    /* Modulation configurations */
    mod_type = modulation == "64QAM" ? CommsLib::QAM64 : (modulation == "16QAM" ? CommsLib::QAM16 : CommsLib::QPSK);
    printf("modulation: %s\n", modulation.c_str());
    mod_order = (size_t)pow(2, mod_type);

    /* LDPC Coding configurations */
    LDPC_config.Bg = tddConf.value("base_graph", 1);
    LDPC_config.earlyTermination = tddConf.value("earlyTermination", 1);
    LDPC_config.decoderIter = tddConf.value("decoderIter", 5);
    LDPC_config.Zc = tddConf.value("Zc", 32);
    LDPC_config.nRows = (LDPC_config.Bg == 1) ? 46 : 42;
    LDPC_config.cbEncLen = LDPC_config.nRows * LDPC_config.Zc;
    LDPC_config.cbLen = (LDPC_config.Bg == 1) ? LDPC_config.Zc * 22 : LDPC_config.Zc * 10;
    LDPC_config.cbCodewLen = (LDPC_config.Bg == 1) ? LDPC_config.Zc * 66 : LDPC_config.Zc * 50;
    LDPC_config.nblocksInSymbol = 1; //OFDM_DATA_NUM * mod_type / LDPC_config.cbCodewLen;

    printf("Encoder: Zc: %d, code block per symbol: %d, code block len: %d, encoded block len: %d, decoder iterations: %d\n",
        LDPC_config.Zc, LDPC_config.nblocksInSymbol, LDPC_config.cbLen, LDPC_config.cbCodewLen, LDPC_config.decoderIter);

    OFDM_SYM_LEN = OFDM_CA_NUM + CP_LEN;
    OFDM_FRAME_LEN = OFDM_CA_NUM + OFDM_PREFIX_LEN;
    sampsPerSymbol = symbolSize * OFDM_SYM_LEN + prefix + postfix;
    packet_length = offsetof(Packet, data) + sizeof(short) * sampsPerSymbol * 2;
    //packet_length = offsetof(Packet, data) + sizeof(short) * OFDM_FRAME_LEN * 2;

#ifdef USE_ARGOS
    std::vector<std::vector<double>> gold_ifft = CommsLib::getSequence(128, CommsLib::GOLD_IFFT);
    std::vector<std::complex<int16_t>> gold_ifft_ci16 = Utils::double_to_cint16(gold_ifft);

    std::vector<std::vector<double>> sts_seq = CommsLib::getSequence(0, CommsLib::STS_SEQ);
    std::vector<std::complex<int16_t>> sts_seq_ci16 = Utils::double_to_cint16(sts_seq);

    // Populate STS (stsReps repetitions)
    int stsReps = 15;
    for (int i = 0; i < stsReps; i++) {
        beacon_ci16.insert(beacon_ci16.end(), sts_seq_ci16.begin(), sts_seq_ci16.end());
    }

    // Populate gold sequence (two reps, 128 each)
    int goldReps = 2;
    for (int i = 0; i < goldReps; i++) {
        beacon_ci16.insert(beacon_ci16.end(), gold_ifft_ci16.begin(), gold_ifft_ci16.end());
    }

    beacon_len = beacon_ci16.size();

    if (sampsPerSymbol < beacon_len + prefix + postfix) {
        std::string msg = "Minimum supported subframe_size is ";
        msg += std::to_string(beacon_len);
        throw std::invalid_argument(msg);
    }

    beacon = Utils::cint16_to_uint32(beacon_ci16, false, "QI");
    coeffs = Utils::cint16_to_uint32(gold_ifft_ci16, true, "QI");
#endif

    pilots_ = (float*)aligned_alloc(64, OFDM_CA_NUM * sizeof(float));
    size_t r = 0;
#ifdef GENERATE_PILOT
    for (size_t i = 0; i < OFDM_CA_NUM; i++) {
        if (i < OFDM_DATA_START || i >= OFDM_DATA_START + OFDM_DATA_NUM)
            pilots_[i] = 0;
        else
            pilots_[i] = 1 - 2 * (rand() % 2);
    }
#else
    // read pilots from file
    std::string cur_directory = TOSTRING(PROJECT_DIRECTORY);
    std::string filename = cur_directory + "/data/pilot_f_2048.bin";
    FILE* fp = fopen(filename.c_str(), "rb");
    if (fp == NULL) {
        printf("open file %s faild.\n", filename.c_str());
        std::cerr << "Error: " << strerror(errno) << std::endl;
    }
    float* pilots_2048 = (float*)aligned_alloc(64, 2048 * sizeof(float));
    r = fread(pilots_2048, sizeof(float), 2048, fp);
    if (r < 2048)
        printf("bad read from file %s \n", filename.c_str());
    fclose(fp);
    for (size_t i = 0; i < OFDM_CA_NUM; i++) {
        if (i < OFDM_DATA_START || i >= OFDM_DATA_START + OFDM_DATA_NUM)
            pilots_[i] = 0;
        else
            pilots_[i] = pilots_2048[424 + i - OFDM_DATA_START];
    }
#endif

    pilotsF.resize(OFDM_CA_NUM);
    for (size_t i = 0; i < OFDM_CA_NUM; i++)
        pilotsF[i] = pilots_[i];
    pilot_cf32 = CommsLib::IFFT(pilotsF, OFDM_CA_NUM);
    pilot_cf32.insert(pilot_cf32.begin(), pilot_cf32.end() - CP_LEN, pilot_cf32.end()); // add CP

    std::vector<std::complex<int16_t>> pre_ci16(prefix, 0);
    std::vector<std::complex<int16_t>> post_ci16(postfix, 0);
    for (size_t i = 0; i < OFDM_CA_NUM + CP_LEN; i++)
        pilot_ci16.push_back(std::complex<int16_t>((int16_t)(pilot_cf32[i].real() * 32768), (int16_t)(pilot_cf32[i].imag() * 32768)));
    pilot_ci16.insert(pilot_ci16.begin(), pre_ci16.begin(), pre_ci16.end());
    pilot_ci16.insert(pilot_ci16.end(), post_ci16.begin(), post_ci16.end());
    size_t seq_len = pilot_cf32.size();
    for (size_t i = 0; i < seq_len; i++) {
        std::complex<float> cf = pilot_cf32[i];
        //pilot_cs16.push_back(std::complex<int16_t>((int16_t)(cf.real() * 32768), (int16_t)(cf.imag() * 32768)));
        pilot_cd64.push_back(std::complex<double>(cf.real(), cf.imag()));
    }

    pilot = Utils::cint16_to_uint32(pilot_ci16, false, "QI");
    if (pilot.size() != sampsPerSymbol) {
        std::cout << "generated pilot symbol size does not match configured symbol size!" << std::endl;
        exit(1);
    }

    dl_IQ_data.malloc(dl_data_symbol_num_perframe * UE_ANT_NUM, OFDM_DATA_NUM, 64);
    dl_IQ_modul.malloc(data_symbol_num_perframe * UE_ANT_NUM, OFDM_CA_NUM, 64); // used for debug
    dl_IQ_symbol.malloc(data_symbol_num_perframe, sampsPerSymbol, 64); // used for debug
    ul_IQ_data.malloc(ul_data_symbol_num_perframe * UE_ANT_NUM, OFDM_DATA_NUM, 64);
    ul_IQ_modul.malloc(ul_data_symbol_num_perframe * UE_ANT_NUM, OFDM_CA_NUM, 64);

#ifdef GENERATE_DATA
    for (size_t i = 0; i < dl_data_symbol_num_perframe * UE_ANT_NUM; i++) {
        std::vector<int8_t> in_modul;
        for (size_t j = 0; j < OFDM_DATA_NUM; j++) {
            dl_IQ_data[i][j] = rand() % mod_order;
            in_modul.push_back(dl_IQ_data[i][j]);
        }

        std::vector<std::complex<float>> modul_data = CommsLib::modulate(in_modul, mod_type);
        std::vector<std::complex<float>> ifft_in_data;
        for (size_t j = 0; j < OFDM_CA_NUM; j++) {
            if (j < OFDM_DATA_START || j >= OFDM_DATA_START + OFDM_DATA_NUM) {
                dl_IQ_modul[i][j].re = 0;
                dl_IQ_modul[i][j].im = 0;
                ifft_in_data.push_back(0);
            } else {
                dl_IQ_modul[i][j].re = modul_data[j - OFDM_DATA_START].real();
                dl_IQ_modul[i][j].im = modul_data[j - OFDM_DATA_START].imag();
                ifft_in_data.push_back(modul_data[j - OFDM_DATA_START]);
            }
        }

        size_t c = i / UE_ANT_NUM;
        std::vector<std::complex<float>> ifft_dl_data = CommsLib::IFFT(ifft_in_data, OFDM_CA_NUM);
        ifft_dl_data.insert(ifft_dl_data.begin(), ifft_dl_data.end() - CP_LEN, ifft_dl_data.end());
        for (size_t j = 0; j < sampsPerSymbol; j++) {
            if (j < prefix || j >= prefix + CP_LEN + OFDM_CA_NUM) {
                dl_IQ_symbol[c][j] = 0;
            } else {
                dl_IQ_symbol[c][j] = { (int16_t)(ifft_dl_data[j - prefix].real() * 32768), (int16_t)(ifft_dl_data[j - prefix].imag() * 32768) };
            }
        }
    }

    for (size_t i = 0; i < ul_data_symbol_num_perframe * UE_ANT_NUM; i++) {
        for (size_t j = 0; j < OFDM_DATA_NUM; j++)
            ul_IQ_data[i][j] = rand() % mod_order;
        std::vector<std::complex<float>> modul_data = CommsLib::modulate(std::vector<int8_t>(ul_IQ_data[i], ul_IQ_data[i] + OFDM_DATA_NUM), mod_type);
        for (size_t j = 0; j < OFDM_CA_NUM; j++) {
            if (j < OFDM_DATA_START || j >= OFDM_DATA_START + OFDM_DATA_NUM)
                continue;
            size_t k = j - OFDM_DATA_START;
            ul_IQ_modul[i][j].re = modul_data[k].real();
            ul_IQ_modul[i][j].im = modul_data[k].imag();
        }
    }
#else
    std::string cur_directory1 = TOSTRING(PROJECT_DIRECTORY);
    std::string filename1 = cur_directory1 + "/data/orig_data_2048_ant" + std::to_string(BS_ANT_NUM) + ".bin";
    FILE* fd = fopen(filename1.c_str(), "rb");
    if (fd == NULL) {
        printf("open file %s faild.\n", filename1.c_str());
        std::cerr << "Error: " << strerror(errno) << std::endl;
    }
    for (size_t i = 0; i < dl_data_symbol_num_perframe * UE_ANT_NUM; i++) {
        r = fread(dl_IQ_data[i], sizeof(int8_t), OFDM_CA_NUM, fd);
        if (r < OFDM_CA_NUM)
            printf("bad read from file %s (batch %zu) \n", filename1.c_str(), i);
    }
    fclose(fd);

#ifdef USE_ARGOS
    // read uplink
    std::string filename2 = cur_directory1 + "/data/tx_ul_data_" + std::to_string(BS_ANT_NUM) + "x" + std::to_string(UE_ANT_NUM) + ".bin";
    fp = fopen(filename2.c_str(), "rb");
    if (fp == NULL) {
        std::cerr << "Openning File " << filename2 << " fails. Error: " << strerror(errno) << std::endl;
    }
    size_t total_sc = OFDM_DATA_NUM * UE_ANT_NUM * ul_data_symbol_num_perframe; // coding is not considered yet
    L2_data = new mac_dtype[total_sc];
    r = fread(L2_data, sizeof(mac_dtype), total_sc, fp);
    if (r < total_sc)
        printf("bad read from file %s \n", filename2.c_str());
    fclose(fp);
    for (size_t i = 0; i < total_sc; i++) {
        size_t sid = i / (data_sc_len * UE_ANT_NUM);
        size_t cid = i % (data_sc_len * UE_ANT_NUM) + OFDM_DATA_START;
        ul_IQ_modul[sid][cid] = L2_data[i];
    }
#endif
#endif

    running = true;
    std::cout << "BS_ANT_NUM " << BS_ANT_NUM << std::endl;
    std::cout << "UE_ANT_NUM " << UE_ANT_NUM << std::endl;
    std::cout << "PILOT SYM NUM " << pilot_symbol_num_perframe << std::endl;
    std::cout << "UL SYM NUM " << ul_data_symbol_num_perframe << std::endl;
    std::cout << "DL SYM NUM " << dl_data_symbol_num_perframe << std::endl;
    std::cout << "OFDM_CA_NUM " << OFDM_CA_NUM << std::endl;
    std::cout << "OFDM_DATA_NUM " << OFDM_DATA_NUM << std::endl;
    std::cout << "Config Done!" << std::endl;
}

Config::~Config()
{
    free_buffer_1d(&pilots_);
    dl_IQ_data.free();
    dl_IQ_modul.free();
    dl_IQ_symbol.free();
    ul_IQ_data.free();
    ul_IQ_modul.free();
}

int Config::getDownlinkPilotId(size_t frame_id, size_t symbol_id)
{
    std::vector<size_t>::iterator it;
    size_t fid = frame_id % framePeriod;
    it = find(DLSymbols[fid].begin(), DLSymbols[fid].end(), symbol_id);
    if (it != DLSymbols[fid].end()) {
        int id = it - DLSymbols[fid].begin();
        if (id < DL_PILOT_SYMS) {
#ifdef DEBUG3
            printf("getDownlinkPilotId(%zu, %zu) = %zu\n", frame_id, symbol_id, id);
#endif
            return id;
        }
    }
    return -1;
}

int Config::getDlSFIndex(size_t frame_id, size_t symbol_id)
{
    std::vector<size_t>::iterator it;
    size_t fid = frame_id % framePeriod;
    it = find(DLSymbols[fid].begin(), DLSymbols[fid].end(), symbol_id);
    if (it != DLSymbols[fid].end())
        return it - DLSymbols[fid].begin();
    else
        return -1;
}

int Config::getPilotSFIndex(size_t frame_id, size_t symbol_id)
{
    std::vector<size_t>::iterator it;
    size_t fid = frame_id % framePeriod;
    it = find(pilotSymbols[fid].begin(), pilotSymbols[fid].end(), symbol_id);
    if (it != pilotSymbols[fid].end()) {
#ifdef DEBUG3
        printf("getPilotSFIndex(%zu, %zu) = %zu\n", frame_id, symbol_id, it - pilotSymbols[fid].begin());
#endif
        return it - pilotSymbols[fid].begin();
    } else
        return -1;
}

int Config::getUlSFIndex(size_t frame_id, size_t symbol_id)
{
    std::vector<size_t>::iterator it;
    size_t fid = frame_id % framePeriod;
    it = find(ULSymbols[fid].begin(), ULSymbols[fid].end(), symbol_id);
    if (it != ULSymbols[fid].end()) {
#ifdef DEBUG3
        printf("getUlSFIndexId(%zu, %zu) = %zu\n", frame_id, symbol_id, it - ULSymbols[fid].begin());
#endif
        return it - ULSymbols[fid].begin();
    } else
        return -1;
}

bool Config::isPilot(size_t frame_id, size_t symbol_id)
{
    size_t fid = frame_id % framePeriod;
    char s = frames[fid].at(symbol_id);
    if (symbol_id > symbol_num_perframe) {
        printf("\x1B[31mERROR: Received out of range symbol %zu at frame %zu\x1B[0m\n", symbol_id, frame_id);
        return false;
    }
#ifdef DEBUG3
    printf("isPilot(%zu, %zu) = %c\n", frame_id, symbol_id, s);
#endif
    if (isUE) {
        std::vector<size_t>::iterator it;
        it = find(DLSymbols[fid].begin(), DLSymbols[fid].end(), symbol_id);
        int ind = DL_PILOT_SYMS;
        if (it != DLSymbols[fid].end())
            ind = it - DLSymbols[fid].begin();
        return (ind < DL_PILOT_SYMS);
        //return cfg->frames[fid].at(symbol_id) == 'P' ? true : false;
    } else
        return s == 'P';
    //return (symbol_id < UE_NUM);
}

bool Config::isCalDlPilot(size_t frame_id, size_t symbol_id)
{
    size_t fid = frame_id % framePeriod;
    char s = frames[fid].at(symbol_id);
    if (isUE) {
        return false;
    } else
        return (s == 'C');
}

bool Config::isCalUlPilot(size_t frame_id, size_t symbol_id)
{
    size_t fid = frame_id % framePeriod;
    char s = frames[fid].at(symbol_id);
    if (isUE) {
        return false;
    } else
        return (s == 'L');
}

bool Config::isUplink(size_t frame_id, size_t symbol_id)
{
    size_t fid = frame_id % framePeriod;
    char s = frames[fid].at(symbol_id);
    if (symbol_id > symbol_num_perframe) {
        printf("\x1B[31mERROR: Received out of range symbol %zu at frame %zu\x1B[0m\n", symbol_id, frame_id);
        return false;
    }
#ifdef DEBUG3
    printf("isUplink(%zu, %zu) = %c\n", frame_id, symbol_id, s);
#endif
    return s == 'U';
    //return (symbol_id < symbol_num_perframe) && (symbol_id >= UE_NUM);
}

bool Config::isDownlink(size_t frame_id, size_t symbol_id)
{
    size_t fid = frame_id % framePeriod;
    char s = frames[fid].at(symbol_id);
#ifdef DEBUG3
    printf("isDownlink(%zu, %zu) = %c\n", frame_id, symbol_id, s);
#endif
    if (isUE)
        return s == 'D' && !this->isPilot(frame_id, symbol_id);
    else
        return s == 'D';
}

extern "C" {
__attribute__((visibility("default"))) Config* Config_new(char* filename)
{

    Config* cfg = new Config(filename);

    return cfg;
}
}<|MERGE_RESOLUTION|>--- conflicted
+++ resolved
@@ -72,34 +72,6 @@
     OFDM_DATA_START = tddConf.value("ofdm_data_start", (OFDM_CA_NUM - OFDM_DATA_NUM) / 2);
     downlink_mode = tddConf.value("downlink_mode", false);
     freq_orthogonal_pilot = tddConf.value("freq_orthogonal_pilot", false);
-<<<<<<< HEAD
-=======
-
-    rx_addr = tddConf.value("rx_addr", "127.0.0.1");
-    tx_addr = tddConf.value("tx_addr", "127.0.0.1");
-    tx_port = tddConf.value("tx_port", 7991);
-    rx_port = tddConf.value("rx_port", 7891);
-    
-    tx_frame_num = tddConf.value("tx_frame_num", 9600);
-
-    /* Millipede configurations */
-    core_offset = tddConf.value("core_offset", 18);
-    transpose_block_size = tddConf.value("transpose_block_size", 16);
-    worker_thread_num = tddConf.value("worker_thread_num", 25);
-    socket_thread_num = tddConf.value("socket_thread_num", 4);
-    fft_thread_num = tddConf.value("fft_thread_num", 4);
-    demul_thread_num = tddConf.value("demul_thread_num", 11);
-    zf_thread_num = worker_thread_num - fft_thread_num - demul_thread_num;
-
-    demul_block_size = tddConf.value("demul_block_size", 48);
-    zf_block_size = tddConf.value("zf_block_size", 1);
-    if (freq_orthogonal_pilot)
-        zf_block_size = UE_NUM;
-    demul_block_num = 1 + (OFDM_DATA_NUM - 1) / demul_block_size;
-    zf_block_num = 1 + (OFDM_DATA_NUM - 1) / zf_block_size;
-
-    /* frame configurations */
->>>>>>> b33d8f88
     if (tddConf.find("frames") == tddConf.end()) {
         symbol_num_perframe = tddConf.value("subframe_num_perframe", 70);
         size_t pilot_num_default = freq_orthogonal_pilot ? 1 : UE_ANT_NUM;
@@ -165,6 +137,7 @@
     }
 
     /* Millipede configurations */
+    tx_frame_num = tddConf.value("tx_frame_num", 9600);
     core_offset = tddConf.value("core_offset", 18);
     transpose_block_size = tddConf.value("transpose_block_size", 16);
     worker_thread_num = tddConf.value("worker_thread_num", 25);
