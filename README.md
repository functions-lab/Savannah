--- conflicted
+++ resolved
@@ -7,13 +7,8 @@
    * `sudo apt -y install liblapack-dev libblas-dev libboost-all-dev doxygen nlohmann-json-dev python-numpy python-pyqt5 libgflags-dev`
    * Install Intel MKL (see [instructions](https://software.intel.com/content/www/us/en/develop/articles/installing-intel-free-libs-and-python-apt-repo.html))
    * Install Armadillo: `./scripts/install_armadillo.sh`
-<<<<<<< HEAD
    * Install the latest version of SoapySDR: `./scripts/install_soapysdr.sh`
-   * Download Intel FlexRAN to `/opt` (does not need to be compiled)
-=======
-   * Install the latest version of SoapySDR from https://github.com/pothosware/SoapySDR
    * Download Intel FlexRAN's LDPC SDK to `/opt` (does not need to be compiled)
->>>>>>> d6543ff8
      * Download [link](https://software.intel.com/en-us/articles/flexran-lte-and-5g-nr-fec-software-development-kit-modules)
      * Compile FlexRAN's LDPC SDK:
      ```
