{
    /* Simulating FlexRAN traffic load */
    "bs_radio_num": 2,
    "ue_radio_num": 2,
    "cp_size": 64,
    "fft_size": 1024,
    "ofdm_data_num": 768,
    /* num_subcarrier (12) * num_rb_group (4) * num_rb_per_group (16) */
    "demul_block_size": 768,
    "frame_schedule": [
        /* "PUUUUUUUUUUUUUUUUGGGGGGGGGGGGGGGGGGGGGGGGGGGGGGGGGGGGGGGGGGGGGGGGGGGGG" */
        "PPUUUUUUUUUUUUUUUUGGGGGGGGGGGGGGGGGGGGGGGGGGGGGGGGGGGGGGGGGGGGGGGGGGGG"
        /* "PPPPUUUUUUUUUUUUUUUUGGGGGGGGGGGGGGGGGGGGGGGGGGGGGGGGGGGGGGGGGGGGGGGGGG" */
        /* "PPPPUUUUUGGGGGGGGGGGGGGGGGGGGGGGGGGGGGGGGGGGGGGGGGGGGGGGGGGGGGGGGGGGGG" */
        /* "PGUGUGUGUGUGUGUGUGUGUGUGUGUGUGUGUGUGUGUGUGUGUGUGUGUGGGUUUUUUUUUUUUUUUU" */
        /* 70 symbols to simulate 5 slots in a frame */
        /* "PUUUUUUGGGGGGG" */
        /* it's actually 1 slot: 14 OFDM symbols */
    ],
    "ul_mcs": {
        /* "mcs_index" : 10 */
        "modulation": "16QAM",
        "code_rate": 0.333
    },

    "dl_mcs": {
        "modulation": "16QAM",
        "code_rate": 0.333
    },

    /* mu0 = 15 kHz, mu1 = 30 kHz, mu2 = 60 kHz, mu3 = 120 kHz */
    /* sample_rate = mu * fft_size */
    /* mu0: 15.36e6, mu1: 30.72e6, mu2: 61.44e6, mu3: 122.88e6 */
    "sample_rate": 30.72e6,
<<<<<<< HEAD
    "max_frame": 500,
=======
    "max_frame": 2000,
>>>>>>> 59cf17b0

    "freq_orthogonal_pilot": false,
    "group_pilot_sc": false,
    "beam_block_size": 768, /* allow bulk computation when group_pilot_sc is disabled */
    "client_ul_pilot_syms": 2,
    /* Compute configuration */
    "core_offset": 28,
    "exclude_cores": [
        0
    ],
    "worker_thread_num": 1,
    "socket_thread_num": 1,
    "dpdk_port_offset": 2
}<|MERGE_RESOLUTION|>--- conflicted
+++ resolved
@@ -32,11 +32,7 @@
     /* sample_rate = mu * fft_size */
     /* mu0: 15.36e6, mu1: 30.72e6, mu2: 61.44e6, mu3: 122.88e6 */
     "sample_rate": 30.72e6,
-<<<<<<< HEAD
     "max_frame": 500,
-=======
-    "max_frame": 2000,
->>>>>>> 59cf17b0
 
     "freq_orthogonal_pilot": false,
     "group_pilot_sc": false,
