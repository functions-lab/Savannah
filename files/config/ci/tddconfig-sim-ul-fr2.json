--- conflicted
+++ resolved
@@ -2,22 +2,13 @@
     /* Simulating FlexRAN traffic load */
     "bs_radio_num": 1,
     "ue_radio_num": 1,
-<<<<<<< HEAD
     "cp_size": 128,
     "fft_size": 2048,
     "ofdm_data_num": 1536,
-=======
-    "cp_size": 64,
-    "fft_size": 1024,
-    "ofdm_data_num": 768,
->>>>>>> 04a9c76c
     /* num_subcarrier (12) * num_rb_group (4) * num_rb_per_group (16) */
     "demul_block_size": 1536,
     "frame_schedule": [
-<<<<<<< HEAD
-=======
         /* "PUUUUUUUUUUUUUUUUUUUUUUUUUUUUUUUUUUUUUUUUUUUUUUUUUUUUUUUUUUUUUUUUUUUUU" */
->>>>>>> 04a9c76c
         "PUUUUUUUUUUUUUUUUGGGGGGGGGGGGGGGGGGGGGGGGGGGGGGGGGGGGGGGGGGGGGGGGGGGGG"
         /* "PPUUUUUUUUUUUUUUUUGGGGGGGGGGGGGGGGGGGGGGGGGGGGGGGGGGGGGGGGGGGGGGGGGGGG" */
         /* "PPPPUUUUUUUUUUUUUUUUGGGGGGGGGGGGGGGGGGGGGGGGGGGGGGGGGGGGGGGGGGGGGGGGGG" */
@@ -39,11 +30,7 @@
     /* mu0 = 15 kHz, mu1 = 30 kHz, mu2 = 60 kHz, mu3 = 120 kHz */
     /* sample_rate = mu * fft_size */
     /* mu0: 15.36e6, mu1: 30.72e6, mu2: 61.44e6, mu3: 122.88e6 */
-<<<<<<< HEAD
     "sample_rate": 245.76e6,
-=======
-    "sample_rate": 30.72e6,
->>>>>>> 04a9c76c
     "max_frame": 2000,
 
     "small_mimo_acc": false,
